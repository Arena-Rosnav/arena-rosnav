import dataclasses
from enum import Enum
import enum
import math
from typing import Any, Callable, Optional

import numpy as np

import rospy
from task_generator.shared import Namespace, rosparam_get
import dynamic_reconfigure.client

class Constants:

<<<<<<< HEAD

class Defaults:
    class task_config:
        no_of_episodes = 5
=======
    DEFAULT_PEDESTRIAN_MODEL = "actor1"
>>>>>>> 1ff6d2d3

    TASK_GENERATOR_SERVER_NODE = Namespace("task_generator_server")

<<<<<<< HEAD
class Constants:

    @property
    def GOAL_TOLERANCE_RADIUS(self):
        return rosparam_get(float, "goal_radius", 1.0)

    @property
    def GOAL_TOLERANCE_ANGLE(self):
        return rosparam_get(float, "goal_tolerance_angle", 30 * math.pi / 180)

    @property
    def TIMEOUT(self):
        return rosparam_get(float, "timeout", 3*60)  # 3 min

    @property
    def WAIT_FOR_SERVICE_TIMEOUT(self):
        return rosparam_get(float, "timeout_wait_for_service", 60)  # 60 secs

    @property
    def MAX_RESET_FAIL_TIMES(self):
        return rosparam_get(int, "max_reset_fail_times", 10)

    class ObstacleManager:
        DYNAMIC_OBSTACLES = 15
        STATIC_OBSTACLES = 15
        INTERACTIVE_OBSTACLES = 15

        OBSTACLE_MAX_RADIUS = 0.6

    class RobotManager:
        SPAWN_ROBOT_SAFE_DIST = 0.25

=======
>>>>>>> 1ff6d2d3
    class Simulator(Enum):
        FLATLAND = "flatland"
        GAZEBO = "gazebo"
        UNITY = "unity"

    class ArenaType(Enum):
        TRAINING = "training"
        DEPLOYMENT = "deployment"

    class EntityManager(Enum):
        PEDSIM = "pedsim"
        FLATLAND = "flatland"

    class TaskMode:
        @enum.unique
        class TM_Obstacles(enum.Enum):
            PARAMETRIZED = "parametrized"
            RANDOM = "random"
            SCENARIO = "scenario"

            @classmethod
            def prefix(cls, *args):
                return Namespace("tm_obstacles")(*args)

        @enum.unique
        class TM_Robots(enum.Enum):
            GUIDED = "guided"
            EXPLORE = "explore"
            RANDOM = "random"
            SCENARIO = "scenario"

            @classmethod
            def prefix(cls, *args):
                return Namespace("tm_robots")(*args)

        @enum.unique
        class TM_Module(enum.Enum):
            STAGED = "staged"
            DYNAMIC_MAP = "dynamic_map"
            CLEAR_FORBIDDEN_ZONES = "clear_forbidden_zones"
            RVIZ_UI = "rviz_ui"
            BENCHMARK = "benchmark"

            @classmethod
            def prefix(cls, *args):
                return Namespace("tm_module")(*args)

    class MapGenerator:
        NODE_NAME = "map_generator"
        MAP_FOLDER_NAME = "dynamic_map"

    PLUGIN_FULL_RANGE_LASER = {
        "type": "Laser",
        "name": "full_static_laser",
        "frame": "full_laser",
        "topic": "full_scan",
        "body": "base_link",
        "broadcast_tf": "true",
        "origin": [0, 0, 0],
        "range": 2.0,
        "angle": {"min": -3.14, "max": 3.14, "increment": 0.01745},
        "noise_std_dev": 0.0,
        "update_rate": 10,
    }


# TaskConfig


@dataclasses.dataclass
class TaskConfig_General:
    WAIT_FOR_SERVICE_TIMEOUT: float = dataclasses.field(default_factory=lambda:rosparam_get(float, "timeout_wait_for_service", 60))
    MAX_RESET_FAIL_TIMES: int = dataclasses.field(default_factory=lambda:rosparam_get(int, "max_reset_fail_times", 10))
    RNG: np.random.Generator = dataclasses.field(default_factory=lambda:np.random.default_rng())
    DESIRED_EPISODES: float = float("inf")


@dataclasses.dataclass
class TaskConfig_Robot:
    GOAL_TOLERANCE_RADIUS: float = 1.0
    GOAL_TOLERANCE_ANGLE: float = 30 * math.pi/180
    SPAWN_ROBOT_SAFE_DIST: float = 0.25
    TIMEOUT: float = float("inf")


@dataclasses.dataclass
class TaskConfig_Obstacles:
    OBSTACLE_MAX_RADIUS: float = 15


@dataclasses.dataclass
class TaskConfig:
    General: TaskConfig_General = dataclasses.field(default_factory=lambda:TaskConfig_General())
    Robot: TaskConfig_Robot = dataclasses.field(default_factory=lambda:TaskConfig_Robot())
    Obstacles: TaskConfig_Obstacles = dataclasses.field(default_factory=lambda:TaskConfig_Obstacles())


Config = TaskConfig()

def _cb_reconfigure(config):
    global Config

    Config.General.RNG=np.random.default_rng((lambda x: x if x >= 0 else None)(config["RANDOM_seed"]))
    Config.General.DESIRED_EPISODES=(lambda x: float("inf") if x<0 else x)(config["episodes"])
    
    Config.Robot.GOAL_TOLERANCE_RADIUS=config["goal_radius"]
    Config.Robot.GOAL_TOLERANCE_ANGLE=config["goal_tolerance_angle"]
    Config.Robot.TIMEOUT=(lambda x: float("inf") if x<0 else x)(config["timeout"])

dynamic_reconfigure.client.Client(
    name=Constants.TASK_GENERATOR_SERVER_NODE,
    config_callback=_cb_reconfigure
)


class FlatlandRandomModel:
    BODY = {
        "name": "base_link",
        "pose": [0, 0, 0],
        "color": [1, 0.2, 0.1, 1.0],
        "footprints": [],
    }
    FOOTPRINT = {
        "density": 1,
        "restitution": 1,
        "layers": ["all"],
        "collision": "true",
        "sensor": "false",
    }
    MIN_RADIUS = 0.2
    MAX_RADIUS = 0.6
    RANDOM_MOVE_PLUGIN = {
        "type": "RandomMove",
        "name": "RandomMove_Plugin",
        "body": "base_link",
    }
    LINEAR_VEL = 0.2
    ANGLUAR_VEL_MAX = 0.2


# no ~configuration possible because node is not fully initialized at this point
pedsim_ns = Namespace(
    "task_generator_node/configuration/pedsim/default_actor_config")
<<<<<<< HEAD
=======

>>>>>>> 1ff6d2d3

# TODO make everything dynamic_reconfigure


def lp(parameter: str, fallback: Any) -> Callable[[Optional[Any]], Any]:
    """
    load pedsim param
    """

    # load once at the start
    val = rospy.get_param(pedsim_ns(parameter), fallback)

    def gen(): return val

    if isinstance(val, list):
        lo, hi = val[:2]
        gen = lambda: min(
            hi,
            max(
                lo,
                Config.General.RNG.normal((hi + lo) / 2, (hi - lo) / 6)
            )
        )
        # gen = lambda: random.uniform(lo, hi)

    return lambda x: x if x is not None else gen()


class Pedsim:
    VMAX = lp("VMAX", 0.3)
    START_UP_MODE = lp("START_UP_MODE", "default")
    WAIT_TIME = lp("WAIT_TIME", 0.0)
    TRIGGER_ZONE_RADIUS = lp("TRIGGER_ZONE_RADIUS", 0.0)
    CHATTING_PROBABILITY = lp("CHATTING_PROBABILITY", 0.0)
    TELL_STORY_PROBABILITY = lp("TELL_STORY_PROBABILITY", 0.0)
    GROUP_TALKING_PROBABILITY = lp("GROUP_TALKING_PROBABILITY", 0.0)
    TALKING_AND_WALKING_PROBABILITY = lp(
        "TALKING_AND_WALKING_PROBABILITY", 0.0)
    REQUESTING_SERVICE_PROBABILITY = lp("REQUESTING_SERVICE_PROBABILITY", 0.0)
    REQUESTING_GUIDE_PROBABILITY = lp("REQUESTING_GUIDE_PROBABILITY", 0.0)
    REQUESTING_FOLLOWER_PROBABILITY = lp(
        "REQUESTING_FOLLOWER_PROBABILITY", 0.0)
    MAX_TALKING_DISTANCE = lp("MAX_TALKING_DISTANCE", 5.0)
    MAX_SERVICING_RADIUS = lp("MAX_SERVICING_RADIUS", 5.0)
    TALKING_BASE_TIME = lp("TALKING_BASE_TIME", 10.0)
    TELL_STORY_BASE_TIME = lp("TELL_STORY_BASE_TIME", 0.0)
    GROUP_TALKING_BASE_TIME = lp("GROUP_TALKING_BASE_TIME", 10.0)
    TALKING_AND_WALKING_BASE_TIME = lp("TALKING_AND_WALKING_BASE_TIME", 6.0)
    RECEIVING_SERVICE_BASE_TIME = lp("RECEIVING_SERVICE_BASE_TIME", 20.0)
    REQUESTING_SERVICE_BASE_TIME = lp("REQUESTING_SERVICE_BASE_TIME", 30.0)
    FORCE_FACTOR_DESIRED = lp("FORCE_FACTOR_DESIRED", 1.0)
    FORCE_FACTOR_OBSTACLE = lp("FORCE_FACTOR_OBSTACLE", 1.0)
    FORCE_FACTOR_SOCIAL = lp("FORCE_FACTOR_SOCIAL", 5.0)
    FORCE_FACTOR_ROBOT = lp("FORCE_FACTOR_ROBOT", 0.0)
    WAYPOINT_MODE = lp("WAYPOINT_MODE", 0)


class UnityConstants:
    WALL_HEIGHT = 4.0<|MERGE_RESOLUTION|>--- conflicted
+++ resolved
@@ -12,52 +12,10 @@
 
 class Constants:
 
-<<<<<<< HEAD
-
-class Defaults:
-    class task_config:
-        no_of_episodes = 5
-=======
     DEFAULT_PEDESTRIAN_MODEL = "actor1"
->>>>>>> 1ff6d2d3
 
     TASK_GENERATOR_SERVER_NODE = Namespace("task_generator_server")
 
-<<<<<<< HEAD
-class Constants:
-
-    @property
-    def GOAL_TOLERANCE_RADIUS(self):
-        return rosparam_get(float, "goal_radius", 1.0)
-
-    @property
-    def GOAL_TOLERANCE_ANGLE(self):
-        return rosparam_get(float, "goal_tolerance_angle", 30 * math.pi / 180)
-
-    @property
-    def TIMEOUT(self):
-        return rosparam_get(float, "timeout", 3*60)  # 3 min
-
-    @property
-    def WAIT_FOR_SERVICE_TIMEOUT(self):
-        return rosparam_get(float, "timeout_wait_for_service", 60)  # 60 secs
-
-    @property
-    def MAX_RESET_FAIL_TIMES(self):
-        return rosparam_get(int, "max_reset_fail_times", 10)
-
-    class ObstacleManager:
-        DYNAMIC_OBSTACLES = 15
-        STATIC_OBSTACLES = 15
-        INTERACTIVE_OBSTACLES = 15
-
-        OBSTACLE_MAX_RADIUS = 0.6
-
-    class RobotManager:
-        SPAWN_ROBOT_SAFE_DIST = 0.25
-
-=======
->>>>>>> 1ff6d2d3
     class Simulator(Enum):
         FLATLAND = "flatland"
         GAZEBO = "gazebo"
@@ -201,10 +159,6 @@
 # no ~configuration possible because node is not fully initialized at this point
 pedsim_ns = Namespace(
     "task_generator_node/configuration/pedsim/default_actor_config")
-<<<<<<< HEAD
-=======
-
->>>>>>> 1ff6d2d3
 
 # TODO make everything dynamic_reconfigure
 
