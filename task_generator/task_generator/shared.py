--- conflicted
+++ resolved
@@ -331,10 +331,9 @@
     record_data_dir: Optional[str] = None
 
 
-@dataclasses.dataclass(frozen=True)
 class Obstacle(ObstacleProps):
-    @staticmethod
-    def parse(obj: Dict, model: ModelWrapper) -> "Obstacle":
+    @classmethod
+    def parse(cls, obj: Dict, model: ModelWrapper) -> "Obstacle":
         name = str(obj.get("name", ""))
         position = PositionOrientation(*obj.get("pos", (0, 0, 0)))
 
@@ -345,234 +344,18 @@
             extra=obj,
         )
 
-
-def load_config(filename: str = "default.yaml") -> dict:
-    """Load config from YAML file in arena_bringup configs."""
-    # first priority: Source space
-    source_path = os.path.join(
-        os.environ.get('HOME', ''),
-        "arena4_ws/src/arena/arena-rosnav/arena_bringup/configs/hunav_agents",
-        filename
-    )
-
-    # second priority: Install space
-    install_path = os.path.join(
-        get_package_share_directory("arena_bringup"),
-        "configs",
-        "hunav_agents",
-        filename
-    )
-
-    print(f"\n========== TRYING CONFIG PATHS ==========")
-    print(f"Source path: {source_path}")
-    print(f"Install path: {install_path}")
-
-    # try first source, then install path
-    if os.path.exists(source_path):
-        config_path = source_path
-        print(f"\nUsing source space config: {config_path}")
-    elif os.path.exists(install_path):
-        config_path = install_path
-        print(f"\nUsing install space config: {config_path}")
-    else:
-        raise FileNotFoundError(
-            f"Config file not found in either:\n- {source_path}\n- {install_path}")
-
-    try:
-        with open(config_path, 'r') as f:
-            config = yaml.safe_load(f)
-            params = config['hunav_loader']['ros__parameters']
-
-            print("\n========== FULL PARAMETER OVERVIEW ==========")
-            print("\n=== Available Agents ===")
-            print(f"Agents: {params['agents']}")
-
-            print("\n=== Individual Agent Configurations ===")
-            for agent in params['agents']:
-                agent_config = params[agent]
-                print(f"\nAgent: {agent}")
-                print("Basic Properties:")
-                print(f"- ID: {agent_config.get('id')}")
-                print(f"- Skin: {agent_config.get('skin')}")
-                print(f"- Group ID: {agent_config.get('group_id')}")
-                print(f"- Max Velocity: {agent_config.get('max_vel')}")
-                print(f"- Radius: {agent_config.get('radius')}")
-
-                print("\nBehavior:")
-                behavior = agent_config.get('behavior', {})
-                print(
-                    f"- Type: {behavior.get('type')}  # REGULAR=1, IMPASSIVE=2, SURPRISED=3, SCARED=4, CURIOUS=5, THREATENING=6")
-                print(
-                    f"- Configuration: {behavior.get('configuration')}  # default=0, custom=1, random_normal=2, random_uniform=3")
-                print(f"- Duration: {behavior.get('duration')}")
-                print(f"- Once: {behavior.get('once')}")
-                print(f"- Velocity: {behavior.get('vel')}")
-                print(f"- Distance: {behavior.get('dist')}")
-                print(
-                    f"- Goal Force Factor: {behavior.get('goal_force_factor')}")
-                print(
-                    f"- Obstacle Force Factor: {behavior.get('obstacle_force_factor')}")
-                print(
-                    f"- Social Force Factor: {behavior.get('social_force_factor')}")
-                print(
-                    f"- Other Force Factor: {behavior.get('other_force_factor')}")
-
-                print("\nInitial Pose:")
-                init_pose = agent_config.get('init_pose', {})
-                print(f"- X: {init_pose.get('x')}")
-                print(f"- Y: {init_pose.get('y')}")
-                print(f"- Z: {init_pose.get('z')}")
-                print(f"- H: {init_pose.get('h')}")
-
-                print("\nGoals:")
-                print(f"- Goal Radius: {agent_config.get('goal_radius')}")
-                print(f"- Cyclic Goals: {agent_config.get('cyclic_goals')}")
-                print(f"- Goals List: {agent_config.get('goals')}")
-
-                # Print individual goal positions
-                for goal_id in agent_config.get('goals', []):
-                    goal_data = agent_config.get(goal_id, {})
-                    print(f"\n  {goal_id}:")
-                    print(f"  - X: {goal_data.get('x')}")
-                    print(f"  - Y: {goal_data.get('y')}")
-                    print(f"  - H: {goal_data.get('h')}")
-
-            print("\n============================================")
-
-            return params
-
-    except Exception as e:
-        print(f"Error loading config from {config_path}: {e}")
-        raise
-
-
-<<<<<<< HEAD
-# load the hunav params
-# DEFAULT_AGENT_CONFIG = load_config()
-=======
-#load the hunav params     
-DEFAULT_AGENT_CONFIG = load_config()
->>>>>>> 4eaee379
-
-@dataclasses.dataclass(frozen=True)
 class DynamicObstacle(DynamicObstacleProps):
-    @dataclasses.dataclass
-    class Behavior:
-        type: int
-        state: int
-        configuration: int
-        duration: float
-        once: bool
-        vel: float
-        dist: float
-        social_force_factor: float
-        goal_force_factor: float
-        obstacle_force_factor: float
-        other_force_factor: float
-
-    id: int
-    type: int
-    skin: int
-    name: str
-    group_id: int
-    position: PositionOrientation
-    yaw: float
-    velocity: None  
-    desired_velocity: float
-    radius: float
-    linear_vel: float
-    angular_vel: float
-    behavior: Behavior
-    goals: list
-    cyclic_goals: bool
-    goal_radius: float
-    closest_obs: list
-    model: ModelWrapper
-    extra: dict
-
-    @staticmethod
-    def parse(obj: dict, model: ModelWrapper) -> "DynamicObstacle":
-        # Parse behavior
-        behavior_dict = obj.get('behavior', {})
-        _type = behavior_dict.get('type', DEFAULT_AGENT_CONFIG['agent1']['behavior']['type'])
-        _state = behavior_dict.get('state',0)# DEFAULT_AGENT_CONFIG['agent1']['behavior']['state'])
-        _conf = behavior_dict.get('configuration', DEFAULT_AGENT_CONFIG['agent1']['behavior']['configuration'])
-        _duration = behavior_dict.get('duration', DEFAULT_AGENT_CONFIG['agent1']['behavior']['duration'])
-        _once = behavior_dict.get('once', DEFAULT_AGENT_CONFIG['agent1']['behavior']['once'])
-        _vel = behavior_dict.get('vel', DEFAULT_AGENT_CONFIG['agent1']['behavior']['vel'])
-        _dist = behavior_dict.get('dist', DEFAULT_AGENT_CONFIG['agent1']['behavior']['dist'])
-        _social_force = behavior_dict.get('social_force_factor', DEFAULT_AGENT_CONFIG['agent1']['behavior']['social_force_factor'])
-        _goal_force = behavior_dict.get('goal_force_factor', DEFAULT_AGENT_CONFIG['agent1']['behavior']['goal_force_factor'])
-        _obstacle_force = behavior_dict.get('obstacle_force_factor', DEFAULT_AGENT_CONFIG['agent1']['behavior']['obstacle_force_factor'])
-        _other_force = behavior_dict.get('other_force_factor', DEFAULT_AGENT_CONFIG['agent1']['behavior']['other_force_factor'])
-
-        # Parse basic properties
-        name = str(obj.get("name", ""))
-<<<<<<< HEAD
-        position = PositionOrientation(*obj.get("pos", (0, 0, 0)))
-        waypoints = [PositionRadius(*waypoint)
-                     for waypoint in obj.get("waypoints", [])]
-=======
-        # Get init_pose and extract only what we need for PositionOrientation
-        init_pose = obj.get("init_pose", {})
-        x = init_pose.get('x', 0.0)
-        y = init_pose.get('y', 0.0)
-        h = init_pose.get('h', 0.0)
-        position = PositionOrientation(x=x, y=y, orientation=h)
-
-        # Initialize empty waypoints list (required by DynamicObstacleProps)
-        _waypoints = []  
-        _id = obj.get('id', DEFAULT_AGENT_CONFIG['agent1']['id'])
-        _agent_type = obj.get('type', 1)  # Default to PERSON=1
-        _skin = obj.get('skin', DEFAULT_AGENT_CONFIG['agent1']['skin'])
-        _group_id = obj.get('group_id', DEFAULT_AGENT_CONFIG['agent1']['group_id'])
-        _yaw = obj.get('yaw', 0.0)
-        _velocity = None
-        _desired_velocity = obj.get('max_vel', DEFAULT_AGENT_CONFIG['agent1']['max_vel'])
-        _radius = obj.get('radius', DEFAULT_AGENT_CONFIG['agent1']['radius'])
-        _linear_vel = 0.0
-        _angular_vel = 0.0
-        _goals = []
-        _cyclic_goals = obj.get('cyclic_goals', DEFAULT_AGENT_CONFIG['agent1']['cyclic_goals'])
-        _goal_radius = obj.get('goal_radius', DEFAULT_AGENT_CONFIG['agent1']['goal_radius'])
-        _closest_obs = []
->>>>>>> 4eaee379
+
+    @classmethod
+    def parse(cls, obj: Dict, model: ModelWrapper) -> "DynamicObstacle":
+
+        base = Obstacle.parse(obj, model)
+        waypoints = [PositionRadius(*waypoint) for waypoint in obj.get("waypoints", [])]
 
         return DynamicObstacle(
-            id=_id,
-            type=_agent_type,
-            skin=_skin,
-            name=name,
-            group_id=_group_id,
-            position=position,
-            yaw=_yaw,
-            velocity=_velocity,
-            desired_velocity=_desired_velocity,
-            radius=_radius,
-            linear_vel=_linear_vel,
-            angular_vel=_angular_vel,
-            model=model,
-            behavior=DynamicObstacle.Behavior(
-                type=_type,
-                state=_state,
-                configuration=_conf,
-                duration=_duration,
-                once=_once,
-                vel=_vel,
-                dist=_dist,
-                social_force_factor=_social_force,
-                goal_force_factor=_goal_force,
-                obstacle_force_factor=_obstacle_force,
-                other_force_factor=_other_force
-            ),
-            goals=_goals,
-            cyclic_goals=_cyclic_goals,
-            goal_radius=_goal_radius,
-            closest_obs=_closest_obs,
-            extra=obj,
-            waypoints=_waypoints  # Add the required waypoints argument
-        )
-
+            **dataclasses.asdict(base),
+            waypoints=waypoints,
+        )
 
 @dataclasses.dataclass(frozen=True)
 class WallObstacle:
