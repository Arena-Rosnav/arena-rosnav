from typing import Optional

import rospy
import os
from task_generator.constants import Constants
from task_generator.tasks.base_task import BaseTask
from task_generator.tasks.random import RandomTask
from task_generator.tasks.task_factory import TaskFactory

from task_generator.constants import Constants
from task_generator.tasks.utils import StageIndex, ITF_Staged
from task_generator.utils import rosparam_get


@TaskFactory.register(Constants.TaskMode.STAGED)
class StagedTask(RandomTask):
    """
    The staged task mode is designed for the trainings
    process of arena-rosnav. In general, it behaves
    like the random task mode but there are multiple
    stages between one can switch. Between the stages,
    the amount of static and dynamic obstacles changes.
    The amount of obstacles is defined in a curriculum
    file, the path to said file is a key in the `paths`
    parameter.
    """

    itf_staged: ITF_Staged

    def __init__(
        self,
        curriculum_path: Optional[str] = None,
        config_path: Optional[str] = None,
        starting_stage: Optional[StageIndex] = None,
        debug_mode: Optional[bool] = None,
        **kwargs,
    ):
        RandomTask.__init__(self, **kwargs)

        if curriculum_path is None:
            curriculum_path = os.path.join(
                ITF_Staged.CONFIG_PATH,
                rosparam_get(str, "configuration/task_mode/staged/curriculum"),
            )

        self.itf_staged = ITF_Staged(
            self,
            stages=ITF_Staged.read_file(curriculum_path),
            starting_index=starting_stage,
            training_config_path=config_path,
            debug_mode=debug_mode,
        )

<<<<<<< HEAD
        self.itf_staged.on_change_stage = lambda stage: self.reset(
            callback=lambda: None, stage=stage, **kwargs)
=======
        self.itf_staged.on_change_stage = lambda stage: self.on_change_stage()
>>>>>>> 44f55a03

        self.itf_staged.on_change_stage = lambda stage: self.reset(
            callback=lambda: None, stage=stage, **kwargs
        )

    @BaseTask.reset_helper(parent=RandomTask)
    def reset(self, stage: Optional[StageIndex] = None, **kwargs):
        if stage is None:
            stage = self.itf_staged.stage_index

        return (
            dict(
                n_static_obstacles=self.itf_staged.stage.static,
                n_interactive_obstacles=self.itf_staged.stage.interactive,
                n_dynamic_obstacles=self.itf_staged.stage.dynamic,
            ),
            lambda: False,
        )

    def on_change_stage(self, *args, **kwargs):
        def callback():
            rospy.loginfo(
                f"({self.namespace}) Stage {self.itf_staged.stage_index}: Spawning {self.itf_staged.stage.static + self.itf_staged.stage.interactive} static and {self.itf_staged.stage.dynamic} dynamic obstacles!"
            )
            return False

        callback()<|MERGE_RESOLUTION|>--- conflicted
+++ resolved
@@ -51,16 +51,8 @@
             debug_mode=debug_mode,
         )
 
-<<<<<<< HEAD
         self.itf_staged.on_change_stage = lambda stage: self.reset(
             callback=lambda: None, stage=stage, **kwargs)
-=======
-        self.itf_staged.on_change_stage = lambda stage: self.on_change_stage()
->>>>>>> 44f55a03
-
-        self.itf_staged.on_change_stage = lambda stage: self.reset(
-            callback=lambda: None, stage=stage, **kwargs
-        )
 
     @BaseTask.reset_helper(parent=RandomTask)
     def reset(self, stage: Optional[StageIndex] = None, **kwargs):
