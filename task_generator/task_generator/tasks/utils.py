--- conflicted
+++ resolved
@@ -1,37 +1,32 @@
 import os
 import traceback
-<<<<<<< HEAD
 from typing import Dict, List, Optional
 
 import rospy
-=======
-
->>>>>>> 286538a3
 import rospkg
 import rospy
 import yaml
 from map_distance_server.srv import GetDistanceMap
 from task_generator.constants import Constants
-<<<<<<< HEAD
 from task_generator.shared import ModelWrapper, Robot
 from task_generator.simulators.base_simulator import BaseSimulator
 
 from task_generator.simulators.simulator_factory import SimulatorFactory
-=======
->>>>>>> 286538a3
 from task_generator.manager.map_manager import MapManager
 from task_generator.manager.obstacle_manager import ObstacleManager
 from task_generator.manager.dynamic_manager.dynamic_manager import DynamicManager
 from task_generator.manager.dynamic_manager.pedsim_manager import PedsimManager
 from task_generator.manager.dynamic_manager.sfm_manager import SFMManager
 from task_generator.manager.robot_manager import RobotManager
-<<<<<<< HEAD
+from task_generator.utils import ModelLoader, Utils
 from task_generator.tasks.task_factory import TaskFactory
 from task_generator.tasks.random import RandomTask  # noqa
 from task_generator.tasks.scenario import ScenarioTask  # noqa
 from task_generator.tasks.staged import StagedRandomTask  # noqa
 from task_generator.tasks.random_scenario import RandomScenarioTask  # noqa
-from task_generator.utils import ModelLoader, Utils
+from task_generator.tasks.dynamic_map_random import DynamicMapRandomTask  # noqa
+from task_generator.tasks.dynamic_map_staged import DynamicMapStagedRandomTask  # noqa
+
 
 from map_distance_server.srv import GetDistanceMap
 
@@ -39,35 +34,12 @@
 
 
 def get_predefined_task(namespace: str, mode: Constants.TaskMode, robot_loader: ModelLoader, simulator: Optional[BaseSimulator] = None, social_mode: Constants.SocialMode = Constants.SocialMode.PEDSIM, **kwargs):
-=======
-from task_generator.simulators.base_simulator import BaseSimulator
-from task_generator.simulators.flatland_simulator import FlatlandRandomModel
-from task_generator.simulators.gazebo_simulator import GazeboSimulator
-from task_generator.simulators.simulator_factory import SimulatorFactory
-from task_generator.tasks.dynamic_map_random import DynamicMapRandomTask
-from task_generator.tasks.dynamic_map_staged import DynamicMapStagedRandomTask
-from task_generator.tasks.random import RandomTask
-from task_generator.tasks.scenario import ScenarioTask
-from task_generator.tasks.staged import StagedRandomTask
-from task_generator.tasks.task_factory import TaskFactory
-from task_generator.tasks.random_scenario import RandomScenarioTask
-from task_generator.utils import Utils
-
-
-def get_predefined_task(
-    namespace: str, mode: str, simulator: BaseSimulator = None, **kwargs
-):
->>>>>>> 286538a3
     """
     Gets the task based on the passed mode
     """
     if simulator is None:
-<<<<<<< HEAD
         simulator = SimulatorFactory.instantiate(
             Utils.get_simulator())(namespace)
-=======
-        simulator = SimulatorFactory.instantiate(Utils.get_simulator())(namespace)
->>>>>>> 286538a3
 
     rospy.wait_for_service("/distance_map")
 
@@ -88,41 +60,28 @@
         dynamic_manager = DynamicManager(
             namespace=namespace, simulator=simulator)
 
-<<<<<<< HEAD
     obstacle_manager = ObstacleManager(
         namespace=namespace, map_manager=map_manager, simulator=simulator, dynamic_manager=dynamic_manager)
 
     robot_managers = create_robot_managers(
         namespace=namespace, simulator=simulator, robot_loader=robot_loader)
-=======
-    obstacle_manager = ObstacleManager(namespace, map_manager, simulator)
-    robot_managers = create_robot_managers(namespace, map_manager, simulator)
->>>>>>> 286538a3
 
     # For every robot
     # - Create a unique namespace name
     # - Create a robot manager
     # - Launch the robot.launch file
 
-<<<<<<< HEAD
     rospy.logdebug("utils calls task factory")
     task = TaskFactory.instantiate(mode)(
         obstacle_manager=obstacle_manager,
         robot_managers=robot_managers,
         map_manager=map_manager,
-=======
-    return TaskFactory.instantiate(
-        mode,
-        obstacle_manager,
-        robot_managers,
-        map_manager,
->>>>>>> 286538a3
         namespace=namespace,
-        **kwargs,
+        **kwargs
     )
 
+    return task
 
-<<<<<<< HEAD
 
 def create_robot_managers(namespace: str, simulator: BaseSimulator, robot_loader: ModelLoader) -> List[RobotManager]:
     # Read robot setup file
@@ -137,19 +96,6 @@
             agent=str(rospy.get_param("/agent_name", "")),
             name=robot_model,
             namespace=f"{namespace}/{robot_model}",
-=======
-def create_robot_managers(
-    namespace: str, map_manager: MapManager, simulator: BaseSimulator
-):
-    # Read robot setup file
-    robot_setup_file = rospy.get_param("/robot_setup_file", "")
-
-    if robot_setup_file == "":
-        robots = create_default_robot_list(
-            rospy.get_param("/model"),
-            rospy.get_param("/local_planner", ""),
-            rospy.get_param("/agent_name", ""),
->>>>>>> 286538a3
         )
     else:
         robots = [
@@ -173,25 +119,12 @@
     robot_managers: List[RobotManager] = []
 
     for robot in robots:
-<<<<<<< HEAD
         robot_managers.append(
             # RobotManager(os.path.join(namespace, name), simulator, robot)
 
             # old but working due to namespace issue with "/" prefix in robot name
             RobotManager(simulator=simulator, robot=robot)
         )
-=======
-        amount = robot["amount"]
-
-        for r in range(0, amount):
-            name = f"{robot['model']}_{r}_{len(robot_managers)}"
-
-            robot_managers.append(
-                # RobotManager(os.path.join(namespace, name), map_manager, simulator, robot)
-                # old but working due to namespace issue with "/" prefix in robot name
-                RobotManager(namespace + "/" + name, map_manager, simulator, robot)
-            )
->>>>>>> 286538a3
 
     return robot_managers
 
@@ -199,7 +132,6 @@
 def read_robot_setup_file(setup_file: str) -> List[Dict]:
     try:
         with open(
-<<<<<<< HEAD
             os.path.join(rospkg.RosPack().get_path(
                 "task_generator"), "robot_setup", setup_file),
             "r"
@@ -208,21 +140,12 @@
 
         return robots
 
-=======
-            os.path.join(
-                rospkg.RosPack().get_path("task_generator"), "robot_setup", setup_file
-            ),
-            "r",
-        ) as file:
-            return yaml.safe_load(file)["robots"]
->>>>>>> 286538a3
     except:
         traceback.print_exc()
         rospy.signal_shutdown("")
         raise Exception()
 
 
-<<<<<<< HEAD
 def create_default_robot_list(robot_model: ModelWrapper, name: str, namespace: str, planner: str, agent: str) -> List[Robot]:
     return [Robot(
         model=robot_model,
@@ -233,8 +156,4 @@
         name=name,
         record_data=False,
         extra=dict()
-    )]
-=======
-def create_default_robot_list(robot_model, planner, agent):
-    return [{"model": robot_model, "planner": planner, "agent": agent, "amount": 1}]
->>>>>>> 286538a3
+    )]