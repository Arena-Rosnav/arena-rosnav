import dataclasses
from typing import Optional

import numpy as np
import rospy
import roslaunch
import os
import scipy.spatial.transform

import roslaunch.rlutil, roslaunch.parent
import rospy
from task_generator.constants import Config, Constants
from task_generator.manager.entity_manager.entity_manager import EntityManager
from task_generator.manager.entity_manager.utils import YAMLUtil
from task_generator.shared import ModelType, Namespace, PositionOrientation, Robot
from task_generator.utils import Utils, rosparam_get

from tf.transformations import quaternion_from_euler

import nav_msgs.msg as nav_msgs
import geometry_msgs.msg as geometry_msgs
import std_srvs.srv as std_srvs


class RobotManager:
    """
    The robot manager manages the goal and start
    position of a robot for all task modes.
    """

    _namespace: Namespace

    _entity_manager: EntityManager

    _start_pos: PositionOrientation
    _goal_pos: PositionOrientation

    @property
    def start_pos(self) -> PositionOrientation:
        return self._start_pos

    @property
    def goal_pos(self) -> PositionOrientation:
        return self._goal_pos
    
    _position: PositionOrientation

    _robot_radius: float
    _goal_tolerance_distance: float
    _goal_tolerance_angle: float

    _robot: Robot

    _move_base_pub: rospy.Publisher
    _move_base_goal_pub: rospy.Publisher
    _pub_goal_timer: rospy.Timer
    _clear_costmaps_srv: rospy.ServiceProxy

    def __init__(self, namespace: Namespace, entity_manager: EntityManager, robot: Robot):
        self._namespace = namespace

        self._entity_manager = entity_manager

        self._start_pos = PositionOrientation(0, 0, 0)
        self._goal_pos = PositionOrientation(0, 0, 0)

        self._goal_tolerance_distance = rosparam_get(
            float, "goal_radius", Config.Robot.GOAL_TOLERANCE_RADIUS
        )  # + self._robot_radius
        self._goal_tolerance_angle = rosparam_get(
            float, "goal_tolerance_angle", Config.Robot.GOAL_TOLERANCE_ANGLE
        )

        self._robot = robot

        self._position = self._start_pos

    def set_up_robot(self):
        if Utils.get_arena_type() == Constants.ArenaType.TRAINING:
            self._robot_radius = rosparam_get(float, "robot_radius")

        self._robot = dataclasses.replace(
            self._robot,
            model=self._robot.model.override(
                model_type=ModelType.YAML,
                override=lambda model: model.replace(
                    description=YAMLUtil.serialize(
                        YAMLUtil.update_plugins(
                            namespace=self.namespace,
                            description=YAMLUtil.parse_yaml(model.description),
                        )
                    )
                ),
            ),
        )

        self._entity_manager.spawn_robot(self._robot)

        _gen_goal_topic = (
            self.namespace("goal")
            if Utils.get_arena_type() == Constants.ArenaType.TRAINING
            else self.namespace("move_base_simple", "goal")
        )

        self._move_base_goal_pub = rospy.Publisher(
            _gen_goal_topic, geometry_msgs.PoseStamped, queue_size=10
        )

        self._pub_goal_timer = rospy.Timer(
            rospy.Duration(nsecs=int(0.25e9)), self._publish_goal_periodically
        )

        rospy.Subscriber(self.namespace("odom"), nav_msgs.Odometry,
                         self._robot_pos_callback)

        if Utils.get_arena_type() == Constants.ArenaType.TRAINING:
            return

        self._launch_robot()

        self._robot_radius = rosparam_get(
            float, self.namespace("robot_radius"))

        # rospy.wait_for_service(os.path.join(self.namespace, "move_base", "clear_costmaps"))
        self._clear_costmaps_srv = rospy.ServiceProxy(
            self.namespace("move_base", "clear_costmaps"), std_srvs.Empty
        )

    @property
    def safe_distance(self) -> float:
        return self._robot_radius + Config.Robot.SPAWN_ROBOT_SAFE_DIST

    @property
    def model_name(self) -> str:
        return self._robot.model.name

    @property
    def name(self) -> str:
        if Utils.get_arena_type() == Constants.ArenaType.TRAINING:
            return ""

        return self._robot.name

    @property
    def namespace(self) -> Namespace:
        return self._namespace(self.name)

    @property
    def is_done(self) -> bool:
        """kind of redundant right now, but could contain more logic in the future"""
        return self._is_goal_reached

    def move_robot_to_pos(self, position: PositionOrientation):
        self._entity_manager.move_robot(name=self.name, position=position)

    def reset(self, start_pos: Optional[PositionOrientation], goal_pos: Optional[PositionOrientation]):
        """
        Publishes start and goal to data_recorder, publishes goal to move_base
        """

        if start_pos is not None:
            self._start_pos = start_pos
            self.move_robot_to_pos(start_pos)

            if self._robot.record_data:
                rospy.set_param(self.namespace("goal"), list(self._goal_pos))

        if goal_pos is not None:
            self._goal_pos = goal_pos
            self._publish_goal(self._goal_pos)

            if self._robot.record_data:
                rospy.set_param(self.namespace("start"), list(self._start_pos))


        try:
            self._clear_costmaps_srv()
        except:
            pass

        return self._position, self._goal_pos

    @property
    def _is_goal_reached(self) -> bool:
        start = self._position
        goal = self._goal_pos

        distance_to_goal: float = float(
            np.linalg.norm(
                np.array(goal[:2]) - np.array(start[:2])
            )
        )

        # https://gamedev.stackexchange.com/a/4472
        angle_to_goal: float = np.pi - np.abs(np.abs(goal[2] - start[2]) - np.pi)

        return distance_to_goal < self._goal_tolerance_distance and angle_to_goal < self._goal_tolerance_angle

    def _publish_goal_periodically(self, *args, **kwargs):
        if self._goal_pos is not None:
            self._publish_goal(self._goal_pos)

    def _publish_goal(self, goal: PositionOrientation):
        goal_msg = geometry_msgs.PoseStamped()
        goal_msg.header.seq = 0
        goal_msg.header.stamp = rospy.get_rostime()
        goal_msg.header.frame_id = "map"
        goal_msg.pose.position.x = goal.x
        goal_msg.pose.position.y = goal.y
        goal_msg.pose.position.z = 0

        goal_msg.pose.orientation = geometry_msgs.Quaternion(
            *quaternion_from_euler(0.0, 0.0, goal.orientation, axes="sxyz")
        )

        self._move_base_goal_pub.publish(goal_msg)

    def _launch_robot(self):
        roslaunch_file = roslaunch.rlutil.resolve_launch_arguments(
            ["arena_bringup", "robot.launch"]
        )

        rospy.loginfo(f"START WITH MODEL {self.namespace}")

        args = [
            f"model:={self.model_name}",
            f"name:={self.name}",
            f"namespace:={self.namespace}",
            f"frame:={self.name+'/' if self.name != '' else ''}",
            f"local_planner:={self._robot.planner}",
            f"complexity:={rosparam_get(int, 'complexity', 1)}",
            f"record_data:={self._robot.record_data}",
            f"agent_name:={self._robot.agent}",
        ]

        self.process = roslaunch.parent.ROSLaunchParent(
            roslaunch.rlutil.get_or_generate_uuid(None, False),
            [(*roslaunch_file, args)],
        )
        self.process.start()

        # Overwrite default move base params
        base_frame: str = rosparam_get(str, self.namespace("robot_base_frame"))
        sensor_frame: str = rosparam_get(
            str, self.namespace("robot_sensor_frame"))

        rospy.set_param(
            self.namespace("move_base", "global_costmap", "robot_base_frame"),
            os.path.join(self.name, base_frame),
        )
        rospy.set_param(
            self.namespace("move_base", "local_costmap", "robot_base_frame"),
            os.path.join(self.name, base_frame),
        )
        rospy.set_param(
            self.namespace("move_base", "local_costmap",
                           "scan", "sensor_frame"),
            os.path.join(self.name, sensor_frame),
        )
        rospy.set_param(
            self.namespace("move_base", "global_costmap",
                           "scan", "sensor_frame"),
            os.path.join(self.name, base_frame),
        )

    def _robot_pos_callback(self, data: nav_msgs.Odometry):
<<<<<<< HEAD
        self._position = Utils.pose_to_position(data.pose.pose)
=======

        current_position = data.pose.pose
        quat = current_position.orientation

        rot = scipy.spatial.transform.Rotation.from_quat(
            np.array([
                quat.x,
                quat.y,
                quat.z,
                quat.w
            ])
        )

        self._position = PositionOrientation(
            current_position.position.x,
            current_position.position.y,
            rot.as_euler("xyz")[2],
        )
>>>>>>> f215290c
<|MERGE_RESOLUTION|>--- conflicted
+++ resolved
@@ -264,25 +264,4 @@
         )
 
     def _robot_pos_callback(self, data: nav_msgs.Odometry):
-<<<<<<< HEAD
-        self._position = Utils.pose_to_position(data.pose.pose)
-=======
-
-        current_position = data.pose.pose
-        quat = current_position.orientation
-
-        rot = scipy.spatial.transform.Rotation.from_quat(
-            np.array([
-                quat.x,
-                quat.y,
-                quat.z,
-                quat.w
-            ])
-        )
-
-        self._position = PositionOrientation(
-            current_position.position.x,
-            current_position.position.y,
-            rot.as_euler("xyz")[2],
-        )
->>>>>>> f215290c
+        self._position = Utils.pose_to_position(data.pose.pose)