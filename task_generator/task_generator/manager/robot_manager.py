--- conflicted
+++ resolved
@@ -7,9 +7,9 @@
 import os
 import scipy.spatial.transform
 
-import roslaunch.rlutil, roslaunch.parent
+import roslaunch
 import rospy
-from task_generator.constants import Config, Constants
+from task_generator.constants import Constants, Config
 from task_generator.manager.entity_manager.entity_manager import EntityManager
 from task_generator.manager.entity_manager.utils import YAMLUtil
 from task_generator.shared import ModelType, Namespace, PositionOrientation, Robot
@@ -42,7 +42,7 @@
     @property
     def goal_pos(self) -> PositionOrientation:
         return self._goal_pos
-    
+
     _position: PositionOrientation
 
     _robot_radius: float
@@ -56,7 +56,9 @@
     _pub_goal_timer: rospy.Timer
     _clear_costmaps_srv: rospy.ServiceProxy
 
-    def __init__(self, namespace: Namespace, entity_manager: EntityManager, robot: Robot):
+    def __init__(
+        self, namespace: Namespace, entity_manager: EntityManager, robot: Robot
+    ):
         self._namespace = namespace
 
         self._entity_manager = entity_manager
@@ -75,7 +77,7 @@
         self._safety_distance = rosparam_get(
             float,
             f"{robot.name}/safety_distance",
-            Constants.RobotManager.SPAWN_ROBOT_SAFE_DIST,
+            Config.Robot.SPAWN_ROBOT_SAFE_DIST,
         )
 
         self._position = self._start_pos
@@ -115,16 +117,16 @@
             rospy.Duration(nsecs=int(0.25e9)), self._publish_goal_periodically
         )
 
-        rospy.Subscriber(self.namespace("odom"), nav_msgs.Odometry,
-                         self._robot_pos_callback)
-
-        if Utils.get_arena_type() == Constants.ArenaType.TRAINING:
-            return
+        rospy.Subscriber(
+            self.namespace("odom"), nav_msgs.Odometry, self._robot_pos_callback
+        )
+
+        # if Utils.get_arena_type() == Constants.ArenaType.TRAINING:
+        #     return
 
         self._launch_robot()
 
-        self._robot_radius = rosparam_get(
-            float, self.namespace("robot_radius"))
+        self._robot_radius = rosparam_get(float, self.namespace("robot_radius"))
 
         # rospy.wait_for_service(os.path.join(self.namespace, "move_base", "clear_costmaps"))
         self._clear_costmaps_srv = rospy.ServiceProxy(
@@ -133,11 +135,7 @@
 
     @property
     def safe_distance(self) -> float:
-<<<<<<< HEAD
         return self._robot_radius + self._safety_distance
-=======
-        return self._robot_radius + Config.Robot.SPAWN_ROBOT_SAFE_DIST
->>>>>>> 22989b4f
 
     @property
     def model_name(self) -> str:
@@ -145,9 +143,6 @@
 
     @property
     def name(self) -> str:
-        if Utils.get_arena_type() == Constants.ArenaType.TRAINING:
-            return ""
-
         return self._robot.name
 
     @property
@@ -162,7 +157,11 @@
     def move_robot_to_pos(self, position: PositionOrientation):
         self._entity_manager.move_robot(name=self.name, position=position)
 
-    def reset(self, start_pos: Optional[PositionOrientation], goal_pos: Optional[PositionOrientation]):
+    def reset(
+        self,
+        start_pos: Optional[PositionOrientation],
+        goal_pos: Optional[PositionOrientation],
+    ):
         """
         Publishes start and goal to data_recorder, publishes goal to move_base
         """
@@ -180,7 +179,6 @@
 
             if self._robot.record_data:
                 rospy.set_param(self.namespace("start"), list(self._start_pos))
-
 
         try:
             self._clear_costmaps_srv()
@@ -194,16 +192,17 @@
         start = self._position
         goal = self._goal_pos
 
-        distance_to_goal: float = float(
-            np.linalg.norm(
-                np.array(goal[:2]) - np.array(start[:2])
-            )
+        distance_to_goal: float = np.linalg.norm(
+            np.array(goal[:2]) - np.array(start[:2])
         )
 
         # https://gamedev.stackexchange.com/a/4472
         angle_to_goal: float = np.pi - np.abs(np.abs(goal[2] - start[2]) - np.pi)
 
-        return distance_to_goal < self._goal_tolerance_distance and angle_to_goal < self._goal_tolerance_angle
+        return (
+            distance_to_goal < self._goal_tolerance_distance
+            and angle_to_goal < self._goal_tolerance_angle
+        )
 
     def _publish_goal_periodically(self, *args, **kwargs):
         if self._goal_pos is not None:
@@ -225,13 +224,14 @@
         self._move_base_goal_pub.publish(goal_msg)
 
     def _launch_robot(self):
-        roslaunch_file = roslaunch.rlutil.resolve_launch_arguments(
+        roslaunch_file = roslaunch.rlutil.resolve_launch_arguments(  # type: ignore
             ["arena_bringup", "robot.launch"]
         )
 
         rospy.loginfo(f"START WITH MODEL {self.namespace}")
 
         args = [
+            f"SIMULATOR:={rosparam_get(str, 'SIMULATOR', 'flatland')}",
             f"model:={self.model_name}",
             f"name:={self.name}",
             f"namespace:={self.namespace}",
@@ -239,19 +239,22 @@
             f"local_planner:={self._robot.planner}",
             f"complexity:={rosparam_get(int, 'complexity', 1)}",
             f"record_data:={self._robot.record_data}",
+            f"train_mode:={rosparam_get(bool, 'train_mode', False)}",
             f"agent_name:={self._robot.agent}",
         ]
 
-        self.process = roslaunch.parent.ROSLaunchParent(
-            roslaunch.rlutil.get_or_generate_uuid(None, False),
+        if Utils.get_arena_type() == Constants.ArenaType.TRAINING:
+            args += [f"sim_namespace:={self.namespace.simulation_ns}"]
+
+        self.process = roslaunch.parent.ROSLaunchParent(  # type: ignore
+            roslaunch.rlutil.get_or_generate_uuid(None, False),  # type: ignore
             [(*roslaunch_file, args)],
         )
         self.process.start()
 
         # Overwrite default move base params
         base_frame: str = rosparam_get(str, self.namespace("robot_base_frame"))
-        sensor_frame: str = rosparam_get(
-            str, self.namespace("robot_sensor_frame"))
+        sensor_frame: str = rosparam_get(str, self.namespace("robot_sensor_frame"))
 
         rospy.set_param(
             self.namespace("move_base", "global_costmap", "robot_base_frame"),
@@ -262,28 +265,20 @@
             os.path.join(self.name, base_frame),
         )
         rospy.set_param(
-            self.namespace("move_base", "local_costmap",
-                           "scan", "sensor_frame"),
+            self.namespace("move_base", "local_costmap", "scan", "sensor_frame"),
             os.path.join(self.name, sensor_frame),
         )
         rospy.set_param(
-            self.namespace("move_base", "global_costmap",
-                           "scan", "sensor_frame"),
+            self.namespace("move_base", "global_costmap", "scan", "sensor_frame"),
             os.path.join(self.name, base_frame),
         )
 
     def _robot_pos_callback(self, data: nav_msgs.Odometry):
-
         current_position = data.pose.pose
         quat = current_position.orientation
 
         rot = scipy.spatial.transform.Rotation.from_quat(
-            np.array([
-                quat.x,
-                quat.y,
-                quat.z,
-                quat.w
-            ])
+            [quat.x, quat.y, quat.z, quat.w]
         )
 
         self._position = PositionOrientation(
