--- conflicted
+++ resolved
@@ -1,22 +1,8 @@
-<<<<<<< HEAD
 from task_generator.manager.entity_manager import EntityManager
 from task_generator.shared import DynamicObstacle, Obstacle
-=======
-import typing
-
-from task_generator.manager.entity_manager import EntityManager
-from task_generator.manager.entity_manager.utils import (KnownObstacles,
-                                                         ObstacleLayer)
-from task_generator.shared import (DynamicObstacle, Namespace, Obstacle,
-                                   PositionOrientation, Robot, Wall)
-from task_generator.simulators import BaseSimulator
->>>>>>> 9ef31692
 
 
 class DummyEntityManager(EntityManager):
-
-<<<<<<< HEAD
-    _logger_name = 'dummy_EM'
 
     def _spawn_obstacle_impl(
         self,
@@ -58,70 +44,4 @@
         name,
         position,
     ) -> bool:
-        return True
-=======
-    _known_obstacles: KnownObstacles
-
-    def __init__(self, namespace: Namespace, simulator: BaseSimulator):
-        super().__init__(namespace, simulator)
-        self._known_obstacles = KnownObstacles()
-
-    def spawn_obstacles(self, obstacles: typing.Collection[Obstacle]):
-        self._logger.debug(f'spawning {len(obstacles)} static obstacles')
-        for obstacle in obstacles:
-            known = self._known_obstacles.get(obstacle.name)
-            if known is None:
-                known = self._known_obstacles.create_or_get(
-                    name=obstacle.name,
-                    obstacle=obstacle
-                )
-            known.layer = ObstacleLayer.INUSE
-            self._simulator.spawn_entity(obstacle)
-
-    def spawn_dynamic_obstacles(
-            self, obstacles: typing.Collection[DynamicObstacle]):
-        self._logger.debug(f'spawning {len(obstacles)} dynamic obstacles')
-        for obstacle in obstacles:
-            known = self._known_obstacles.get(obstacle.name)
-            if known is None:
-                known = self._known_obstacles.create_or_get(
-                    name=obstacle.name,
-                    obstacle=obstacle
-                )
-                self._simulator.spawn_entity(obstacle)
-            else:
-                self._simulator.move_entity(obstacle.name, obstacle.position)
-            known.layer = ObstacleLayer.INUSE
-
-    def spawn_walls(self, walls: typing.Collection[Wall]):
-        self._logger.debug(f'spawning {len(walls)} walls')
-        self._simulator.spawn_walls(list(walls))
-
-    def unuse_obstacles(self):
-        self._logger.debug(f'unusing obstacles')
-        for obstacle_id, obstacle in self._known_obstacles.items():
-            if obstacle.layer == ObstacleLayer.INUSE:
-                obstacle.layer = ObstacleLayer.UNUSED
-
-    def remove_obstacles(
-            self, purge: ObstacleLayer = ObstacleLayer.UNUSED):
-        self._logger.debug(f'removing obstacles (level {purge})')
-
-        for obstacle_id, obstacle in list(self._known_obstacles.items()):
-            if purge >= obstacle.layer:
-                self._known_obstacles.forget(name=obstacle_id)
-                self._simulator.delete_entity(name=obstacle_id)
-
-    def spawn_robot(self, robot: Robot):
-        self._logger.debug(f'spawning robot {robot.name}')
-        self._simulator.spawn_entity(robot)
-
-    def remove_robot(self, name: str):
-        self._logger.debug(f'removing robot {name}')
-        self._simulator.delete_entity(name)
-
-    def move_robot(self, name: str, position: PositionOrientation):
-        self._logger.debug(
-            f'moving robot {name} to {repr(position)}')
-        self._simulator.move_entity(name, position)
->>>>>>> 9ef31692
+        return True