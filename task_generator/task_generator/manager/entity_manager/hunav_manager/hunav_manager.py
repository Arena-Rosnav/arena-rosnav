import math
import os
import time
import traceback
import typing

import attrs
<<<<<<< HEAD
import geometry_msgs
=======
import rclpy
from ament_index_python.packages import get_package_share_directory
from arena_rclpy_mixins.shared import Namespace
from geometry_msgs.msg import Pose
>>>>>>> fcc26901
from hunav_msgs.msg import Agent, AgentBehavior, Agents
from hunav_msgs.srv import (ComputeAgent, ComputeAgents, GetAgents, MoveAgent,
                            ResetAgents)

from task_generator.manager.entity_manager.dummy_manager import \
    DummyEntityManager
from task_generator.manager.entity_manager.hunav_manager import \
    HunavDynamicObstacle
<<<<<<< HEAD
from task_generator.shared import DynamicObstacle, ModelType, Namespace
=======
from task_generator.manager.entity_manager.utils import (KnownObstacles,
                                                         ObstacleLayer,
                                                         walls_to_obstacle)
from task_generator.shared import (DynamicObstacle, Model, ModelType,
                                   PositionOrientation, Robot)
>>>>>>> fcc26901
from task_generator.simulators import BaseSimulator


def _create_robot_message():
    """Creates a standard robot message for HuNav communication"""
    robot_msg = Agent()
    robot_msg.id = 0
    robot_msg.name = "robot"
    robot_msg.type = Agent.ROBOT
    robot_msg.position.position.x = 0.0
    robot_msg.position.position.y = 0.0
    robot_msg.yaw = 0.0
    robot_msg.radius = 0.3
    return robot_msg


class _PedestrianHelper:
    _ANIMATION_MAP = {
        AgentBehavior.BEH_REGULAR: "07_01-walk.bvh",
        AgentBehavior.BEH_IMPASSIVE: "69_02_walk_forward.bvh",
        AgentBehavior.BEH_SURPRISED: "137_28-normal_wait.bvh",
        AgentBehavior.BEH_SCARED: "142_17-walk_scared.bvh",
        AgentBehavior.BEH_CURIOUS: "07_04-slow_walk.bvh",
        AgentBehavior.BEH_THREATENING: "17_01-walk_with_anger.bvh"
    }

    _SKIN_TYPES = {
        0: 'elegant_man.dae',
        1: 'casual_man.dae',
        2: 'elegant_woman.dae',
        3: 'regular_man.dae',
        4: 'worker_man.dae',
        5: 'walk.dae'
    }

    _HEIGHTS = {
        0: 0.96,  # Elegant man
        1: 0.97,  # Casual man
        2: 0.93,  # Elegant woman
        3: 0.93,  # Regular man
        4: 0.97,  # Worker man
        5: 1.05,  # Balds
        6: 1.05,
        7: 1.05,
        8: 1.05
    }

    @classmethod
    def create_sdf(cls, agent_config: HunavDynamicObstacle) -> str:
        """Create SDF description for pedestrian using gz-sim actor format"""
        # Get skin type
        skin_type = cls._SKIN_TYPES.get(agent_config.skin, 'casual_man.dae')

        # Animation mapping based on behavior

        animation_file = cls._ANIMATION_MAP.get(agent_config.behavior.type, "07_01-walk.bvh")

        # Get workspace root
        def get_workspace_root():
            current_dir = os.path.abspath(__file__)
            workspace_root = current_dir
            while not workspace_root.endswith("arena4_ws"):
                workspace_root = os.path.dirname(workspace_root)
            return workspace_root

        # Construct paths
        mesh_path = os.path.join(
            get_workspace_root(),
            'src/deps/hunav/hunav_sim/hunav_rviz2_panel/meshes/models',
            skin_type
        )

        animation_path = os.path.join(
            get_workspace_root(),
            'src/deps/hunav/hunav_sim/hunav_rviz2_panel/meshes/animations',
            animation_file
        )


        sdf = f"""<?xml version="1.0" ?>
        <sdf version="1.9">
            <actor name="{agent_config.name}">
                <pose>{agent_config.init_pose.x} {agent_config.init_pose.y} {cls._HEIGHTS.get(agent_config.skin, 1.0)} 0 0 {agent_config.yaw}</pose>

                <skin>
                    <filename>{mesh_path}</filename>
                    <scale>1.0</scale>
                </skin>

                <animation name="07_01-walk">
                    <filename>{animation_path}</filename>
                    <scale>1.0</scale>
                    <interpolate_x>true</interpolate_x>
                </animation>

                <plugin name="HuNavSystemPluginIGN" filename="libHuNavSystemPluginIGN.so">

                </plugin>

            </actor>
        </sdf>"""

        return sdf


class HunavManager(DummyEntityManager):
    """HunavManager with debug logging for tracking execution flow"""

    _pedestrians: dict[int, dict]
    _agents_container: Agents
    _wall_points: list[geometry_msgs.msg.Point]

    # Service Names
    SERVICE_COMPUTE_AGENT = 'compute_agent'
    SERVICE_COMPUTE_AGENTS = 'compute_agents'
    SERVICE_MOVE_AGENT = 'move_agent'
    SERVICE_RESET_AGENTS = 'reset_agents'
    SERVICE_GET_AGENTS = 'get_agents'

    def __init__(self, namespace: Namespace, simulator: BaseSimulator):
        """Initialize HunavManager with debug logging"""
        super().__init__(namespace=namespace, simulator=simulator)

        self._logger.warn("=== HUNAVMANAGER INIT START ===")
        self._logger.warn("Parent class initialized")

        # Initialize collections
        self._logger.warn("Initializing collections...")
        self._pedestrians = {}
        self._wall_points = []
        self._agents_container = Agents()  # Container to hold all registered agents
        self._agents_container.header.frame_id = "map"
        self._logger.warn("Collections initialized")

        # Setup services
        self._logger.warn("Setting up services...")
        setup_success = self._setup_services()
        if not setup_success:
            self._logger.error("Service setup failed!")
        else:
            self._logger.warn("Services setup complete")

        # Wait to be sure that all services are ready
        self._logger.warn("Waiting for services to be ready...")
        time.sleep(2.0)
        self._logger.warn("Service wait complete")

        self._logger.warn("=== HUNAVMANAGER INIT COMPLETE ===")

    def _setup_services(self):
        """Initialize all required services with debug logging"""
        self._logger.warn("=== SETUP_SERVICES START ===")

        # Debug namespace information
        self._logger.warn(f"Node namespace: {self.node.get_namespace()}")
        self._logger.warn(f"Task generator namespace: {self._namespace}")

        # Create service names with full namespace path
        service_names = {
            'compute_agent': f'/{self.SERVICE_COMPUTE_AGENT}',
            'compute_agents': f'/{self.SERVICE_COMPUTE_AGENTS}',
            'move_agent': f'/{self.SERVICE_MOVE_AGENT}',
            'reset_agents': f'/{self.SERVICE_RESET_AGENTS}',
            'get_agents': f'/{self.SERVICE_GET_AGENTS}'
        }

        # Log service creation attempts
        for service, full_name in service_names.items():
            self._logger.warn(f"Creating service client for {service} at: {full_name}")

        # Create service clients
        self._logger.warn("Creating compute_agent client...")
        self._compute_agent_client = self.node.create_client(
            ComputeAgent,
            service_names['compute_agent']
        )

        self._logger.warn("Creating compute_agents client...")
        self._compute_agents_client = self.node.create_client(
            ComputeAgents,
            service_names['compute_agents']
        )

        self._logger.warn("Creating move_agent client...")
        self._move_agent_client = self.node.create_client(
            MoveAgent,
            service_names['move_agent']
        )

        self._logger.warn("Creating reset_agents client...")
        self._reset_agents_client = self.node.create_client(
            ResetAgents,
            service_names['reset_agents']
        )
       # Create GetAgents service provider
        self._logger.warn(f"Creating get_agents service provider at: {service_names['get_agents']}")
        self._get_agents_server = self.node.create_service(
            GetAgents,
            service_names['get_agents'],
            self._get_agents_callback
        )
        self._logger.warn("GetAgents service provider created")

        # Wait for Services
        required_services = [
            (self._compute_agent_client, 'compute_agent'),
            (self._compute_agents_client, 'compute_agents'),
            (self._move_agent_client, 'move_agent'),
            (self._reset_agents_client, 'reset_agents')
        ]

        max_attempts = 5
        for client, name in required_services:
            attempts = 0
            self._logger.warn(f"Waiting for service {name}...")

            while attempts < max_attempts:
                if client.wait_for_service(timeout_sec=2.0):
                    self._logger.warn(f'Service {name} is available')
                    break
                attempts += 1
                self._logger.warn(
                    f'Waiting for service {name} (attempt {attempts}/{max_attempts})\n'
                    f'Looking for service at: {service_names[name]}'
                )

            if attempts >= max_attempts:
                self._logger.error(
                    f'Service {name} not available after {max_attempts} attempts\n'
                    f'Was looking for service at: {service_names[name]}'
                )
                self._logger.warn("=== SETUP_SERVICES FAILED ===")
                return False

        self._logger.warn("=== SETUP_SERVICES COMPLETE ===")
        return True

    def _get_agents_callback(self, request, response):
        """Service callback for GetAgents service"""
        self._logger.warn("=== GET_AGENTS SERVICE CALLED ===")

        # Update header timestamp
        self._agents_container.header.stamp = self.node.get_clock().now().to_msg()

        # Create a copy of the agents container
        response.agents = self._agents_container

        self._logger.warn(f"Returning {len(response.agents.agents)} agents")

        return response

    def spawn_dynamic_obstacles(self, obstacles: typing.Collection[DynamicObstacle]):
        """Override to handle batch registration after all spawns"""
        self._logger.warn(f"=== SPAWNING {len(obstacles)} DYNAMIC OBSTACLES ===")
        
        # Call parent method which handles individual spawns
        super().spawn_dynamic_obstacles(obstacles)
        
        # Now all obstacles have been spawned - register them with HuNav
        if self._agents_container.agents:
            self._logger.warn(f"All spawns complete. Registering {len(self._agents_container.agents)} agents with HuNav")
            
            # Update timestamp
            self._agents_container.header.stamp = self.node.get_clock().now().to_msg()
            
            # Create request
            request = ComputeAgents.Request()
            request.robot = _create_robot_message()
            request.current_agents = self._agents_container
            
            # Call HuNav service
            response = self._compute_agents_client.call(request)
            
            if response:
                self._logger.warn(f"Successfully registered {len(response.updated_agents.agents)} agents")
                
                # Update local agents with response data
                for updated_agent in response.updated_agents.agents:
                    for i, agent in enumerate(self._agents_container.agents):
                        if agent.id == updated_agent.id:
                            self._agents_container.agents[i] = updated_agent
                            break
                    
                    # Update pedestrians dictionary if exists
                    if updated_agent.id in self._pedestrians:
                        self._pedestrians[updated_agent.id]['agent'] = updated_agent
            else:
                self._logger.error("Failed to register agents with HuNav")
        else:
            self._logger.warn("No agents to register")

    def _spawn_dynamic_obstacle_impl(self, obstacle: DynamicObstacle) -> DynamicObstacle | None:
        """Create agent but don't register with HuNav yet"""
        try:
            # Get unique ID
            try:
                agent_number = int(obstacle.name.split('_')[-1])
                unique_id = agent_number
            except (ValueError, IndexError):
                unique_id = len(self._agents_container.agents) + 1
            
            hunav_obstacle = HunavDynamicObstacle.from_dynamic_obstacle(obstacle)
            hunav_obstacle = attrs.evolve(hunav_obstacle, id=unique_id)
            
            self._logger.info(f"Preparing agent {hunav_obstacle.name} (ID: {unique_id})")
            
            # Create agent message
            agent_msg = Agent()
            agent_msg.id = unique_id
            agent_msg.name = hunav_obstacle.name
            agent_msg.type = hunav_obstacle.type
            agent_msg.skin = hunav_obstacle.skin
            agent_msg.group_id = hunav_obstacle.group_id
            agent_msg.desired_velocity = hunav_obstacle.desired_velocity
            agent_msg.radius = hunav_obstacle.radius
            
            # Set position
            agent_msg.position = geometry_msgs.msg.Pose()
            agent_msg.position.position.x = hunav_obstacle.init_pose.x
            agent_msg.position.position.y = hunav_obstacle.init_pose.y
            agent_msg.position.position.z = 1.250000
            agent_msg.yaw = hunav_obstacle.yaw
            
            # Set behavior
            agent_msg.behavior = AgentBehavior()
            agent_msg.behavior.type = hunav_obstacle.behavior.type
            agent_msg.behavior.configuration = hunav_obstacle.behavior.configuration
            agent_msg.behavior.duration = hunav_obstacle.behavior.duration
            agent_msg.behavior.once = hunav_obstacle.behavior.once
            agent_msg.behavior.vel = hunav_obstacle.behavior.vel
            agent_msg.behavior.dist = hunav_obstacle.behavior.dist
            agent_msg.behavior.goal_force_factor = hunav_obstacle.behavior.goal_force_factor
            agent_msg.behavior.obstacle_force_factor = hunav_obstacle.behavior.obstacle_force_factor
            agent_msg.behavior.social_force_factor = hunav_obstacle.behavior.social_force_factor
            agent_msg.behavior.other_force_factor = hunav_obstacle.behavior.other_force_factor
            
            # Set goals
            agent_msg.goal_radius = hunav_obstacle.goal_radius
            agent_msg.cyclic_goals = hunav_obstacle.cyclic_goals
            if hunav_obstacle.goals:
                agent_msg.goals = hunav_obstacle.goals.as_poses()
            else:
                # Default goals if none exist
                goals = [
                    (-3.133759, -4.166653, 1.250000),
                    (0.997901, -4.131655, 1.250000),
                    (-0.227549, -20.187146, 1.250000)
                ]
                for x, y, h in goals:
                    goal = geometry_msgs.msg.Pose()
                    goal.position.x = x
                    goal.position.y = y
                    agent_msg.goals.append(goal)
            
            # Add wall obstacles
            agent_msg.closest_obs.extend(self._wall_points)
            
            # After creating the agent message:
            self._logger.warn(f"""            ##Complete Debug for the set attributes
            Full HunavObstacle Details:
            ID: {agent_msg.id}
            Name: {agent_msg.name}
            Type: {agent_msg.type}
            Skin: {agent_msg.skin}
            Group ID: {agent_msg.group_id}

            Position:
            - X: {agent_msg.position.position.x}
            - Y: {agent_msg.position.position.y}
            - Z: {agent_msg.position.position.z}
            - Yaw: {agent_msg.yaw}

            Velocities:
            - Desired: {agent_msg.desired_velocity}
            - Linear: {agent_msg.linear_vel}
            - Angular: {agent_msg.angular_vel}

            Physical:
            - Radius: {agent_msg.radius}

            Behavior:
            - Type: {agent_msg.behavior.type}
            - Configuration: {agent_msg.behavior.configuration}
            - Duration: {agent_msg.behavior.duration}
            - Once: {agent_msg.behavior.once}
            - Velocity: {agent_msg.behavior.vel}
            - Distance: {agent_msg.behavior.dist}
            - Goal Force: {agent_msg.behavior.goal_force_factor}
            - Obstacle Force: {agent_msg.behavior.obstacle_force_factor}
            - Social Force: {agent_msg.behavior.social_force_factor}
            - Other Force: {agent_msg.behavior.other_force_factor}

            Goals:
            - Count: {len(agent_msg.goals)}
            - Cyclic: {agent_msg.cyclic_goals}
            - Radius: {agent_msg.goal_radius}
            - Goals List: {[f'({g.position.x}, {g.position.y})' for g in agent_msg.goals]}
            """)

            # Add to container - NO ComputeAgents call here!
            self._agents_container.agents.append(agent_msg)
            
            # Store in pedestrians dictionary
            self._pedestrians[agent_msg.id] = {
                'last_update': time.time(),
                'current_state': agent_msg.behavior.state,
                'agent': agent_msg,
                'animation_time': 0.0
            }
            
            self._logger.info(f"Added agent {agent_msg.name} to container. Total agents: {len(self._agents_container.agents)}")
            
            # Create visual model
            sdf = _PedestrianHelper.create_sdf(hunav_obstacle)
            new_obstacle = attrs.evolve(
                obstacle,
                model=obstacle.model.override(
                    ModelType.SDF,
                    lambda model: model.replace(description=sdf), noload=True)
            )
            
            return new_obstacle
            
        except Exception as e:
            self._logger.error(f"Error preparing agent: {str(e)}")
            self._logger.error(traceback.format_exc())
            return None

    def _spawn_wall_impl(self, walls) -> bool:
        spacing = 0.5

        for wall in walls:
            dx = wall.End.x - wall.Start.x
            dy = wall.End.y - wall.Start.y
            length = math.sqrt(dx * dx + dy * dy)
            steps = max(1, int(length / spacing))

            for i in range(steps + 1):
                t = i / steps
                point = geometry_msgs.msg.Point()
                point.x = wall.Start.x + t * dx
                point.y = wall.Start.y + t * dy
                point.z = 0.0
                self._wall_points.append(point)
        return True

    def _remove_obstacles_impl(self):
        self._wall_points = []
        # TODO remove obstacles
        return True<|MERGE_RESOLUTION|>--- conflicted
+++ resolved
@@ -5,14 +5,7 @@
 import typing
 
 import attrs
-<<<<<<< HEAD
-import geometry_msgs
-=======
-import rclpy
-from ament_index_python.packages import get_package_share_directory
-from arena_rclpy_mixins.shared import Namespace
-from geometry_msgs.msg import Pose
->>>>>>> fcc26901
+import geometry_msgs.msg
 from hunav_msgs.msg import Agent, AgentBehavior, Agents
 from hunav_msgs.srv import (ComputeAgent, ComputeAgents, GetAgents, MoveAgent,
                             ResetAgents)
@@ -21,15 +14,7 @@
     DummyEntityManager
 from task_generator.manager.entity_manager.hunav_manager import \
     HunavDynamicObstacle
-<<<<<<< HEAD
-from task_generator.shared import DynamicObstacle, ModelType, Namespace
-=======
-from task_generator.manager.entity_manager.utils import (KnownObstacles,
-                                                         ObstacleLayer,
-                                                         walls_to_obstacle)
-from task_generator.shared import (DynamicObstacle, Model, ModelType,
-                                   PositionOrientation, Robot)
->>>>>>> fcc26901
+from task_generator.shared import DynamicObstacle, ModelType
 from task_generator.simulators import BaseSimulator
 
 
@@ -108,7 +93,6 @@
             animation_file
         )
 
-
         sdf = f"""<?xml version="1.0" ?>
         <sdf version="1.9">
             <actor name="{agent_config.name}">
@@ -284,35 +268,35 @@
     def spawn_dynamic_obstacles(self, obstacles: typing.Collection[DynamicObstacle]):
         """Override to handle batch registration after all spawns"""
         self._logger.warn(f"=== SPAWNING {len(obstacles)} DYNAMIC OBSTACLES ===")
-        
+
         # Call parent method which handles individual spawns
         super().spawn_dynamic_obstacles(obstacles)
-        
+
         # Now all obstacles have been spawned - register them with HuNav
         if self._agents_container.agents:
             self._logger.warn(f"All spawns complete. Registering {len(self._agents_container.agents)} agents with HuNav")
-            
+
             # Update timestamp
             self._agents_container.header.stamp = self.node.get_clock().now().to_msg()
-            
+
             # Create request
             request = ComputeAgents.Request()
             request.robot = _create_robot_message()
             request.current_agents = self._agents_container
-            
+
             # Call HuNav service
             response = self._compute_agents_client.call(request)
-            
+
             if response:
                 self._logger.warn(f"Successfully registered {len(response.updated_agents.agents)} agents")
-                
+
                 # Update local agents with response data
                 for updated_agent in response.updated_agents.agents:
                     for i, agent in enumerate(self._agents_container.agents):
                         if agent.id == updated_agent.id:
                             self._agents_container.agents[i] = updated_agent
                             break
-                    
+
                     # Update pedestrians dictionary if exists
                     if updated_agent.id in self._pedestrians:
                         self._pedestrians[updated_agent.id]['agent'] = updated_agent
@@ -330,12 +314,12 @@
                 unique_id = agent_number
             except (ValueError, IndexError):
                 unique_id = len(self._agents_container.agents) + 1
-            
+
             hunav_obstacle = HunavDynamicObstacle.from_dynamic_obstacle(obstacle)
             hunav_obstacle = attrs.evolve(hunav_obstacle, id=unique_id)
-            
+
             self._logger.info(f"Preparing agent {hunav_obstacle.name} (ID: {unique_id})")
-            
+
             # Create agent message
             agent_msg = Agent()
             agent_msg.id = unique_id
@@ -345,14 +329,14 @@
             agent_msg.group_id = hunav_obstacle.group_id
             agent_msg.desired_velocity = hunav_obstacle.desired_velocity
             agent_msg.radius = hunav_obstacle.radius
-            
+
             # Set position
             agent_msg.position = geometry_msgs.msg.Pose()
             agent_msg.position.position.x = hunav_obstacle.init_pose.x
             agent_msg.position.position.y = hunav_obstacle.init_pose.y
             agent_msg.position.position.z = 1.250000
             agent_msg.yaw = hunav_obstacle.yaw
-            
+
             # Set behavior
             agent_msg.behavior = AgentBehavior()
             agent_msg.behavior.type = hunav_obstacle.behavior.type
@@ -365,7 +349,7 @@
             agent_msg.behavior.obstacle_force_factor = hunav_obstacle.behavior.obstacle_force_factor
             agent_msg.behavior.social_force_factor = hunav_obstacle.behavior.social_force_factor
             agent_msg.behavior.other_force_factor = hunav_obstacle.behavior.other_force_factor
-            
+
             # Set goals
             agent_msg.goal_radius = hunav_obstacle.goal_radius
             agent_msg.cyclic_goals = hunav_obstacle.cyclic_goals
@@ -383,10 +367,10 @@
                     goal.position.x = x
                     goal.position.y = y
                     agent_msg.goals.append(goal)
-            
+
             # Add wall obstacles
             agent_msg.closest_obs.extend(self._wall_points)
-            
+
             # After creating the agent message:
             self._logger.warn(f"""            ##Complete Debug for the set attributes
             Full HunavObstacle Details:
@@ -431,7 +415,7 @@
 
             # Add to container - NO ComputeAgents call here!
             self._agents_container.agents.append(agent_msg)
-            
+
             # Store in pedestrians dictionary
             self._pedestrians[agent_msg.id] = {
                 'last_update': time.time(),
@@ -439,9 +423,9 @@
                 'agent': agent_msg,
                 'animation_time': 0.0
             }
-            
+
             self._logger.info(f"Added agent {agent_msg.name} to container. Total agents: {len(self._agents_container.agents)}")
-            
+
             # Create visual model
             sdf = _PedestrianHelper.create_sdf(hunav_obstacle)
             new_obstacle = attrs.evolve(
@@ -450,9 +434,9 @@
                     ModelType.SDF,
                     lambda model: model.replace(description=sdf), noload=True)
             )
-            
+
             return new_obstacle
-            
+
         except Exception as e:
             self._logger.error(f"Error preparing agent: {str(e)}")
             self._logger.error(traceback.format_exc())
