--- conflicted
+++ resolved
@@ -6,14 +6,8 @@
 
 from task_generator.manager.entity_manager.dummy_manager import \
     DummyEntityManager
-<<<<<<< HEAD
 from task_generator.manager.entity_manager.utils import ObstacleLayer
-from task_generator.shared import DynamicObstacle, Namespace
-=======
-from task_generator.manager.entity_manager.utils import (KnownObstacles,
-                                                         ObstacleLayer)
 from task_generator.shared import DynamicObstacle
->>>>>>> fcc26901
 from task_generator.simulators import BaseSimulator
 from task_generator.simulators.isaac_simulator import IsaacSimulator
 
