import dataclasses
import functools
import math
import time

import rospy


import pedsim_msgs.msg as pedsim_msgs
import geometry_msgs.msg as geometry_msgs
import pedsim_srvs.srv as pedsim_srvs
import std_srvs.srv as std_srvs

import functools

from task_generator.constants import Config, Constants, Pedsim
from task_generator.manager.entity_manager.entity_manager import EntityManager
from task_generator.manager.entity_manager.utils import (
    KnownObstacles,
    ObstacleLayer,
    SDFUtil,
    YAMLUtil,
    walls_to_obstacle,
)
from task_generator.shared import (
    DynamicObstacle,
    Model,
    ModelType,
    Namespace,
    Obstacle,
    PositionOrientation,
    Robot,
)
from task_generator.simulators.flatland_simulator import FlatlandSimulator

from typing import Callable, List

from task_generator.simulators.gazebo_simulator import GazeboSimulator
<<<<<<< HEAD
from task_generator.simulators.unity_simulator import UnitySimulator
from task_generator.utils import Utils
=======
from task_generator.utils import Utils, rosparam_get

from tf.transformations import quaternion_from_euler, euler_from_quaternion
>>>>>>> 904d2ae1

T = Config.General.WAIT_FOR_SERVICE_TIMEOUT

# TODO structure these together


def process_SDF(name: str, base_model: Model) -> Model:
    base_desc = SDFUtil.parse(sdf=base_model.description)
    SDFUtil.set_name(sdf=base_desc, name=name, tag="actor")
    SDFUtil.delete_all(sdf=base_desc, selector=SDFUtil.SFM_PLUGIN_SELECTOR)

    # actor = SDFUtil.get_model_root(base_desc, "actor")

    # assert actor is not None, "# TODO"

    # script = actor.find(r"script")
    # if script is None:
    #     script = ET.SubElement(actor, "script")
    # script.clear()

    # # script_autostart = script.find(r"auto_start")
    # # if script_autostart is None:
    # #     script_autostart = ET.SubElement(script, "auto_start")
    # # script_autostart.text = "false"

    # trajectory = script.find(r"trajectory")
    # if trajectory is None:
    #     trajectory = ET.SubElement(script, "trajectory")
    # trajectory.clear()
    # trajectory.set("id", trajectory.get("id", "0"))
    # trajectory.set("type", trajectory.get("type", "walking"))
    # trajectory.append(ET.fromstring(
    #     "<waypoint><time>0</time><pose>0 0 0 0 0 0</pose></waypoint>"))
    # # trajectory.append(ET.fromstring("<waypoint><time>1</time><pose>0 0 0 0 0 0</pose></waypoint>"))

    pedsim_plugin = base_desc.find(f".//{SDFUtil.PEDSIM_PLUGIN_SELECTOR}")
    if pedsim_plugin is not None:
        pedsim_plugin.set("name", name)

    new_desc = SDFUtil.serialize(base_desc)
    new_model = base_model.replace(description=new_desc)

    return new_model


class PedsimManager(EntityManager):
    _spawn_peds_srv: rospy.ServiceProxy
    _remove_peds_srv: rospy.ServiceProxy
    _reset_peds_srv: rospy.ServiceProxy
    _respawn_obstacles_srv: rospy.ServiceProxy
    _remove_obstacles_srv: rospy.ServiceProxy
    _spawn_obstacles_srv: rospy.ServiceProxy
    _respawn_peds_srv: rospy.ServiceProxy
    _add_walls_srv: rospy.ServiceProxy
    _register_robot_srv: rospy.ServiceProxy
    _pause_simulation_srv: rospy.ServiceProxy
    _unpause_simulation_srv: rospy.ServiceProxy

    _known_obstacles: KnownObstacles

    SERVICE_RESET = ""

    SERVICE_SPAWN_PEDS = "pedsim_simulator/spawn_peds"
    SERVICE_MOVE_PEDS = "pedsim_simulator/move_peds"
    SERVICE_RESPAWN_PEDS = "pedsim_simulator/respawn_peds"
    SERVICE_RESET_ALL_PEDS = "pedsim_simulator/reset_all_peds"
    SERVICE_REMOVE_ALL_PEDS = "pedsim_simulator/remove_all_peds"

    SERVICE_ADD_WALLS = "pedsim_simulator/add_walls"
    SERVICE_CLEAR_WALLS = "pedsim_simulator/clear_walls"

    SERVICE_SPAWN_OBSTACLES = "pedsim_simulator/spawn_obstacles"
    SERVICE_RESPAWN_OBSTACLES = "pedsim_simulator/respawn_obstacles"
    SERVICE_REMOVE_ALL_OBSTACLES = "pedsim_simulator/remove_all_obstacles"

    SERVICE_REGISTER_ROBOT = "pedsim_simulator/register_robot"

    SERVICE_PAUSE_SIMULATION = "pedsim_simulator/pause_simulation"
    SERVICE_UNPAUSE_SIMULATION = "pedsim_simulator/unpause_simulation"

    TOPIC_SIMULATED_OBSTACLES = "pedsim_simulator/simulated_obstacles"
    TOPIC_SIMULATED_PEDS = "pedsim_simulator/simulated_agents"

    PARAM_NEEDS_RESPAWN_WALLS = "needs_respawn_walls"
    PARAM_NEEDS_RESPAWN_OBSTACLES = "needs_respawn_obstacles"
    PARAM_NEEDS_RESPAWN_PEDS = "needs_respawn_peds"

    _is_paused: bool
    _semaphore_reset: bool

    WALLS_ENTITY = "__WALLS"

    def __init__(self, namespace, simulator):
        EntityManager.__init__(self, namespace=namespace, simulator=simulator)

        self._known_obstacles = KnownObstacles()

        rospy.wait_for_service(self._namespace(
            self.SERVICE_SPAWN_PEDS), timeout=T)
        rospy.wait_for_service(self._namespace(
            self.SERVICE_RESPAWN_PEDS), timeout=T)
        rospy.wait_for_service(self._namespace(
            self.SERVICE_RESET_ALL_PEDS), timeout=T)
        rospy.wait_for_service(self._namespace(
            self.SERVICE_REMOVE_ALL_PEDS), timeout=T)

        rospy.wait_for_service(self._namespace(
            self.SERVICE_ADD_WALLS), timeout=T)
        rospy.wait_for_service(self._namespace(
            self.SERVICE_CLEAR_WALLS), timeout=T)

        rospy.wait_for_service(self._namespace(
            self.SERVICE_SPAWN_OBSTACLES), timeout=T)
        rospy.wait_for_service(
            self._namespace(self.SERVICE_RESPAWN_OBSTACLES), timeout=T
        )
        rospy.wait_for_service(
            self._namespace(self.SERVICE_REMOVE_ALL_OBSTACLES), timeout=T
        )

        rospy.wait_for_service(self._namespace(
            self.SERVICE_REGISTER_ROBOT), timeout=T)

        self._spawn_peds_srv = rospy.ServiceProxy(
            self._namespace(self.SERVICE_SPAWN_PEDS),
            pedsim_srvs.SpawnPeds,
            persistent=True,
        )
        self._respawn_peds_srv = rospy.ServiceProxy(
            self._namespace(self.SERVICE_RESPAWN_PEDS),
            pedsim_srvs.SpawnPeds,
            persistent=True,
        )
        self._remove_peds_srv = rospy.ServiceProxy(
            self._namespace(self.SERVICE_REMOVE_ALL_PEDS),
            std_srvs.SetBool,
            persistent=True,
        )
        self._reset_peds_srv = rospy.ServiceProxy(
            self._namespace(self.SERVICE_RESET_ALL_PEDS),
            std_srvs.Trigger,
            persistent=True,
        )

        self._spawn_obstacles_srv = rospy.ServiceProxy(
            self._namespace(self.SERVICE_SPAWN_OBSTACLES),
            pedsim_srvs.SpawnObstacles,
            persistent=True,
        )
        self._respawn_obstacles_srv = rospy.ServiceProxy(
            self._namespace(self.SERVICE_RESPAWN_OBSTACLES),
            pedsim_srvs.SpawnObstacles,
            persistent=True,
        )
        self._remove_obstacles_srv = rospy.ServiceProxy(
            self._namespace(self.SERVICE_REMOVE_ALL_OBSTACLES),
            std_srvs.Trigger,
            persistent=True,
        )

        self._add_walls_srv = rospy.ServiceProxy(
            self._namespace(self.SERVICE_ADD_WALLS),
            pedsim_srvs.SpawnWalls,
            persistent=True,
        )
        self._clear_walls_srv = rospy.ServiceProxy(
            self._namespace(self.SERVICE_CLEAR_WALLS), std_srvs.Trigger, persistent=True
        )

        self._register_robot_srv = rospy.ServiceProxy(
            self._namespace(self.SERVICE_REGISTER_ROBOT),
            pedsim_srvs.RegisterRobot,
            persistent=True,
        )

        self._pause_simulation_srv = rospy.ServiceProxy(
            self._namespace(self.SERVICE_PAUSE_SIMULATION),
            std_srvs.Empty,
            persistent=True,
        )
        self._unpause_simulation_srv = rospy.ServiceProxy(
            self._namespace(self.SERVICE_UNPAUSE_SIMULATION),
            std_srvs.Empty,
            persistent=True,
        )

        rospy.Subscriber(
            self._namespace(self.TOPIC_SIMULATED_OBSTACLES),
            pedsim_msgs.Obstacles,
            self._obstacle_callback,
        )
        rospy.Subscriber(
            self._namespace(self.TOPIC_SIMULATED_PEDS),
            pedsim_msgs.AgentStates,
            self._ped_callback,
        )
        rospy.Subscriber(
            "/pedsim_simulator/simulated_walls", pedsim_msgs.Walls, self._walls_callback
        )

        # temp
        def gen_JAIL_POS(steps: int, x: int = 1, y: int = 0):
            steps = max(steps, 1)
            while True:
                x += y == steps
                y %= steps
                yield PositionOrientation(-x, y, 0)
                y += 1

        self.JAIL_POS = gen_JAIL_POS(10)
        # end temp

        self._is_paused = False
        self._semaphore_reset = False

    def spawn_walls(self, walls, heightmap):
        if self.WALLS_ENTITY in self._known_obstacles:  # controversial
            return

        srv = pedsim_srvs.SpawnWallsRequest()
        srv.walls = []

        for wall in walls:
            srv.walls.append(
                pedsim_msgs.Wall(
                    start=geometry_msgs.Point(*wall[0], 0),
                    end=geometry_msgs.Point(*wall[1], 0),
                )
            )

        if self._add_walls_srv.call(
            srv
        ).success:  # TODO create combined heightmap from previous walls
            wall = self._known_obstacles.create_or_get(
                name=self.WALLS_ENTITY,
                obstacle=walls_to_obstacle(heightmap),
                layer=ObstacleLayer.WORLD,
                pedsim_spawned=False,
            )

            if not isinstance(self._simulator, FlatlandSimulator):
                self._simulator.spawn_entity(wall.obstacle)
        else:
            rospy.logwarn("spawn walls failed!")

        # if rosparam_get(str, "world_file", "") == "generated_world":
        #     rospy.set_param(self._namespace(self.PARAM_NEEDS_RESPAWN_WALLS), True)
        return

    def spawn_obstacles(self, obstacles):
        srv = pedsim_srvs.SpawnObstaclesRequest()
        srv.obstacles = []

        self.agent_topic_str = ""

        for obstacle in obstacles:
            msg = pedsim_msgs.Obstacle()

            msg.name = obstacle.name

            # TODO create a global helper function for this kind of use case
            msg.pose = Utils.pos_to_pose(obstacle.position)

            interaction_radius: float = obstacle.extra.get(
                "interaction_radius", 0.0)

            self.agent_topic_str += f",{obstacle.name}/0"

            msg.type = obstacle.extra.get("type", "")
            msg.interaction_radius = interaction_radius

            msg.yaml_path = obstacle.model.get(ModelType.YAML).path

            srv.obstacles.append(msg)  # type: ignore

            known = self._known_obstacles.get(obstacle.name)
            if known is not None:
                if known.obstacle.name != obstacle.name:
                    raise RuntimeError(
                        f"new model name {obstacle.name} does not match model name {known.obstacle.name} of known obstacle {obstacle.name} (did you forget to call remove_obstacles?)"
                    )

                known.layer = ObstacleLayer.INUSE

            else:
                known = self._known_obstacles.create_or_get(
                    name=msg.name,
                    obstacle=obstacle,
                    pedsim_spawned=False,
                    layer=ObstacleLayer.INUSE,
                )
                

        if not self._respawn_obstacles_srv.call(srv).success:
            rospy.logwarn(f"spawn static obstacle failed!")

        rospy.set_param(self._namespace(
            "agent_topic_string"), self.agent_topic_str)
        rospy.set_param(self._namespace(
            self.PARAM_NEEDS_RESPAWN_OBSTACLES), True)

        return

    def spawn_dynamic_obstacles(self, obstacles):
        srv = pedsim_srvs.SpawnPedsRequest()
        srv.peds = []

        self.agent_topic_str = ""

        for obstacle in obstacles:
            msg = pedsim_msgs.Ped()

            msg.id = obstacle.name

            msg.pos = geometry_msgs.Point(*obstacle.position)

            self.agent_topic_str += f",{obstacle.name}/0"
            msg.type = obstacle.extra.get("type")
            msg.yaml_file = obstacle.model.get(ModelType.YAML).path

            msg.type = "adult"
            msg.number_of_peds = 1
            msg.vmax = Pedsim.VMAX(obstacle.extra.get("vmax", None))
            msg.start_up_mode = Pedsim.START_UP_MODE(
                obstacle.extra.get("start_up_mode", None)
            )
            msg.wait_time = Pedsim.WAIT_TIME(
                obstacle.extra.get("wait_time", None))
            msg.trigger_zone_radius = Pedsim.TRIGGER_ZONE_RADIUS(
                obstacle.extra.get("std_srvs.Trigger_zone_radius", None)
            )
            msg.chatting_probability = Pedsim.CHATTING_PROBABILITY(
                obstacle.extra.get("chatting_probability", None)
            )
            msg.tell_story_probability = Pedsim.TELL_STORY_PROBABILITY(
                obstacle.extra.get("tell_story_probability", None)
            )
            msg.group_talking_probability = Pedsim.GROUP_TALKING_PROBABILITY(
                obstacle.extra.get("group_talking_probability", None)
            )
            msg.talking_and_walking_probability = (
                Pedsim.TALKING_AND_WALKING_PROBABILITY(
                    obstacle.extra.get("talking_and_walking_probability", None)
                )
            )
            msg.requesting_service_probability = Pedsim.REQUESTING_SERVICE_PROBABILITY(
                obstacle.extra.get("requesting_service_probability", None)
            )
            msg.requesting_guide_probability = Pedsim.REQUESTING_GUIDE_PROBABILITY(
                obstacle.extra.get("requesting_guide_probability", None)
            )
            msg.requesting_follower_probability = (
                Pedsim.REQUESTING_FOLLOWER_PROBABILITY(
                    obstacle.extra.get("requesting_follower_probability", None)
                )
            )
            msg.max_talking_distance = Pedsim.MAX_TALKING_DISTANCE(
                obstacle.extra.get("max_talking_distance", None)
            )
            msg.max_servicing_radius = Pedsim.MAX_SERVICING_RADIUS(
                obstacle.extra.get("max_servicing_radius", None)
            )
            msg.talking_base_time = Pedsim.TALKING_BASE_TIME(
                obstacle.extra.get("talking_base_time", None)
            )
            msg.tell_story_base_time = Pedsim.TELL_STORY_BASE_TIME(
                obstacle.extra.get("tell_story_base_time", None)
            )
            msg.group_talking_base_time = Pedsim.GROUP_TALKING_BASE_TIME(
                obstacle.extra.get("group_talking_base_time", None)
            )
            msg.talking_and_walking_base_time = Pedsim.TALKING_AND_WALKING_BASE_TIME(
                obstacle.extra.get("talking_and_walking_base_time", None)
            )
            msg.receiving_service_base_time = Pedsim.RECEIVING_SERVICE_BASE_TIME(
                obstacle.extra.get("receiving_service_base_time", None)
            )
            msg.requesting_service_base_time = Pedsim.REQUESTING_SERVICE_BASE_TIME(
                obstacle.extra.get("requesting_service_base_time", None)
            )
            msg.force_factor_desired = Pedsim.FORCE_FACTOR_DESIRED(
                obstacle.extra.get("force_factor_desired", None)
            )
            msg.force_factor_obstacle = Pedsim.FORCE_FACTOR_OBSTACLE(
                obstacle.extra.get("force_factor_obstacle", None)
            )
            msg.force_factor_social = Pedsim.FORCE_FACTOR_SOCIAL(
                obstacle.extra.get("force_factor_social", None)
            )
            msg.force_factor_robot = Pedsim.FORCE_FACTOR_ROBOT(
                obstacle.extra.get("force_factor_robot", None)
            )
            msg.waypoint_mode = Pedsim.WAYPOINT_MODE(
                obstacle.extra.get("waypoint_mode", None)
            )

            msg.waypoints = [
                geometry_msgs.Point(*waypoint) for waypoint in obstacle.waypoints
            ]

            srv.peds.append(msg)  # type: ignore

            obstacle = dataclasses.replace(
                obstacle,
                model=obstacle.model.override(
                    model_type=ModelType.SDF,
                    override=functools.partial(process_SDF, str(msg.id)),
                    name=msg.id,
                ).override(
                    model_type=ModelType.YAML,
                    override=lambda model: model.replace(
                        description=YAMLUtil.serialize(
                            YAMLUtil.update_plugins(
                                namespace=self._simulator._namespace(
                                    str(msg.id)),
                                description=YAMLUtil.parse_yaml(
                                    model.description),
                            )
                        )
                    ),
                    name=msg.id,
                ),
            )

            known = self._known_obstacles.get(msg.id)
            if known is not None:
                if known.obstacle.name != obstacle.name:
                    raise RuntimeError(
                        f"new model name {obstacle.name} does not match model name {known.obstacle.name} of known obstacle {msg.id} (did you forget to call remove_obstacles?)"
                    )

                known.layer = ObstacleLayer.INUSE
            else:
                known = self._known_obstacles.create_or_get(
                    name=msg.id,
                    obstacle=obstacle,
                    pedsim_spawned=False,
                    layer=ObstacleLayer.UNUSED,
                )

        if not self._respawn_peds_srv.call(srv).success:
            rospy.logwarn(f"spawn dynamic obstacles failed!")

        rospy.set_param(self._namespace(
            "agent_topic_string"), self.agent_topic_str)
        rospy.set_param(self._namespace(self.PARAM_NEEDS_RESPAWN_PEDS), True)

    def unuse_obstacles(self):
        self._is_paused = True
        self._pause_simulation_srv.call(std_srvs.EmptyRequest())

        for obstacle_id, obstacle in self._known_obstacles.items():
            if obstacle.layer == ObstacleLayer.INUSE:
                obstacle.layer = ObstacleLayer.UNUSED

    def remove_obstacles(self, purge):
        # unused not always previously called
        if not self._is_paused:
            self._is_paused = True
            self._pause_simulation_srv.call(std_srvs.EmptyRequest())

        # because this is critical region
        while self._semaphore_reset:
            time.sleep(0.1)

        actions: List[Callable] = []

        self._semaphore_reset = True

        # BEGIN CRITICAL REGION
        try:
            to_forget: List[str] = list()

            if purge >= ObstacleLayer.WORLD:
                self._clear_walls_srv.call(std_srvs.TriggerRequest())

                actions.append(
                    lambda: self._simulator.delete_entity(
                        name=self.WALLS_ENTITY)
                )
                to_forget.append(self.WALLS_ENTITY)

            for obstacle_id, obstacle in self._known_obstacles.items():
                if purge >= obstacle.layer:
                    if isinstance(self._simulator, GazeboSimulator) or isinstance(self._simulator, UnitySimulator):
                        # TODO remove this once actors can be deleted properly
                        if isinstance(obstacle.obstacle, DynamicObstacle):

                            def anon1(obstacle_id):
                                jail = next(self.JAIL_POS)
                                self._simulator.move_entity(
                                    name=obstacle_id, position=jail
                                )

                            actions.append(
                                functools.partial(anon1, obstacle_id))

                        else:
                            # end
                            def anon2(obstacle_id):
                                obstacle.pedsim_spawned = False
                                self._simulator.delete_entity(name=obstacle_id)

                            actions.append(
                                functools.partial(anon2, obstacle_id))
                            to_forget.append(obstacle_id)

                    else:
                        obstacle.pedsim_spawned = False
                        to_forget.append(obstacle_id)

            for obstacle_id in to_forget:
                self._known_obstacles.forget(name=obstacle_id)

        finally:
            self._semaphore_reset = False

        # END CRITICAL REGION

        for action in actions:
            action()

        self._unpause_simulation_srv.call(std_srvs.EmptyRequest())
        self._is_paused = False

    def spawn_robot(self, robot: Robot):
        self._simulator.spawn_entity(robot)

        request = pedsim_srvs.RegisterRobotRequest()

        request.name = robot.name
        request.odom_topic = self._namespace(robot.name, "odom")

        self._register_robot_srv(request)

    def move_robot(self, name: str, position: PositionOrientation):
        self._simulator.move_entity(name=name, position=position)

    def _walls_callback(self, walls: pedsim_msgs.Walls):
        if self._is_paused:
            return

        # if not rosparam_get(
        #     bool, self._namespace(self.PARAM_NEEDS_RESPAWN_WALLS), False
        # ):
        #     return
        # rospy.set_param(self._namespace(self.PARAM_NEEDS_RESPAWN_WALLS), False)

        if not Utils.is_synthetic_map():
            return

        if Utils.get_simulator() in [Constants.Simulator.FLATLAND]:
            return

        entity = self._known_obstacles.get(self.WALLS_ENTITY)

        if entity is not None and not entity.pedsim_spawned:
            self._simulator.spawn_entity(entity=entity.obstacle)
            entity.pedsim_spawned = True

    def _obstacle_callback(self, obstacles: pedsim_msgs.Obstacles):
        if self._is_paused:
            return

        # if not rosparam_get(
        #     bool, self._namespace(self.PARAM_NEEDS_RESPAWN_OBSTACLES), False
        # ):
        #     return
        # rospy.set_param(self._namespace(self.PARAM_NEEDS_RESPAWN_OBSTACLES), False)

        if isinstance(self._simulator, FlatlandSimulator):
            return  # already taken care of by pedsim

        obstacle_states: List[pedsim_msgs.Obstacle] = obstacles.obstacles or []

        for obstacle in obstacle_states:
            obstacle_name = obstacle.name

            entity = self._known_obstacles.get(obstacle_name)

            if entity is None:
                # rospy.logwarn(
                #     f"obstacle {obstacle_name} not known by {type(self).__name__} (known: {list(self._known_obstacles.keys())})")
                return

            if entity.pedsim_spawned:
                self._simulator.move_entity(
                    position=Utils.pose_to_pos(obstacle.pose, -math.pi / 2), name=obstacle_name
                )

            else:
                rospy.logdebug("Spawning obstacle: name = %s", obstacle.pose)

                self._simulator.spawn_entity(
                    Obstacle(
                        name=obstacle_name,
                        position=Utils.pose_to_pos(obstacle.pose, -math.pi / 2),
                        model=entity.obstacle.model,
                        extra=entity.obstacle.extra,
                    )
                )

                entity.pedsim_spawned = True

        rospy.set_param(self._namespace(
            self.PARAM_NEEDS_RESPAWN_OBSTACLES), False)

    def _ped_callback(self, actors: pedsim_msgs.AgentStates):
        if self._is_paused:
            return

        if isinstance(self._simulator, FlatlandSimulator):
            return  # already taken care of by pedsim

        agent_states: List[pedsim_msgs.AgentState] = actors.agent_states or []

        for actor in agent_states:
            actor_id = str(actor.id)

            entity = self._known_obstacles.get(actor_id)

            if entity is None:
                rospy.logwarn(
                    f"dynamic obstacle {actor_id} not known by {type(self).__name__}"
                )
                continue

            if entity.pedsim_spawned:
                continue  # handled by pedsim
            else:
                rospy.loginfo(
                    "Spawning dynamic obstacle: actor_id = %s", actor_id)

                self._simulator.spawn_entity(
                    entity=Obstacle(
                        name=actor_id,
                        position=Utils.pose_to_pos(actor.pose, -math.pi / 2),
                        model=entity.obstacle.model,
                        extra=entity.obstacle.extra,
                    )
                )

                entity.pedsim_spawned = True<|MERGE_RESOLUTION|>--- conflicted
+++ resolved
@@ -36,14 +36,10 @@
 from typing import Callable, List
 
 from task_generator.simulators.gazebo_simulator import GazeboSimulator
-<<<<<<< HEAD
 from task_generator.simulators.unity_simulator import UnitySimulator
-from task_generator.utils import Utils
-=======
 from task_generator.utils import Utils, rosparam_get
 
 from tf.transformations import quaternion_from_euler, euler_from_quaternion
->>>>>>> 904d2ae1
 
 T = Config.General.WAIT_FOR_SERVICE_TIMEOUT
 
@@ -684,6 +680,6 @@
                         model=entity.obstacle.model,
                         extra=entity.obstacle.extra,
                     )
-                )
+                )ich sehe in unity 
 
                 entity.pedsim_spawned = True