<<<<<<< HEAD
import abc
import typing
import rclpy
=======
from typing import Collection

import rclpy
import rclpy.node
>>>>>>> 9ef31692
import rclpy.publisher
from geometry_msgs.msg import PoseStamped

from task_generator import NodeInterface
<<<<<<< HEAD
from task_generator.manager.entity_manager.utils import KnownObstacles, ObstacleLayer
from task_generator.shared import DynamicObstacle, ModelType, Namespace, Obstacle, PositionOrientation, Robot, Wall
from task_generator.simulators import BaseSimulator

from task_generator.constants import Constants
=======
from task_generator.constants import Constants
from task_generator.manager.entity_manager.utils import ObstacleLayer
from task_generator.shared import (DynamicObstacle, Namespace, Obstacle,
                                   PositionOrientation, Robot, Wall)
from task_generator.simulators import BaseSimulator
>>>>>>> 9ef31692
from task_generator.utils.registry import Registry


class EntityManager(NodeInterface, abc.ABC):

    _goal_pub: rclpy.publisher.Publisher
    _known_obstacles: KnownObstacles
    _logger_name: typing.ClassVar[str]

    def __init__(
        self,
        namespace: Namespace,
        simulator: BaseSimulator,
    ):
        """
        Initialize dynamic obstacle manager.

        Args:
            namespace: global namespace
            simulator: Simulator instance
            node: ROS Node instance (optional)
        """
        self._simulator = simulator
        self._namespace = namespace

        NodeInterface.__init__(self)

        self._known_obstacles = KnownObstacles()
        self._logger = self.node.get_logger().get_child(self._logger_name)

        self._goal_pub = self.node.create_publisher(
            PoseStamped,
            self._namespace("/goal"),
            1
        )

    def spawn_obstacles(
        self,
        obstacles: typing.Collection[Obstacle]
    ):
        """
        Loads given obstacles into the simulator.
        """
        self._logger.debug(f'spawning {len(obstacles)} static obstacles')
        for obstacle in obstacles:
            if (known := self._known_obstacles.get(obstacle.name)) is not None:
                known.obstacle = obstacle
                self._simulator.move_entity(known.obstacle.name, known.obstacle.position)
                known.layer = ObstacleLayer.INUSE
            else:
                known = self._known_obstacles.create_or_get(
                    name=obstacle.name,
                    obstacle=obstacle
                )

            if not known.spawned:
                if (obs := self._spawn_obstacle_impl(obstacle)):
                    known.obstacle = obs
                    known.spawned = True

            if known.layer == ObstacleLayer.UNUSED:
                if self._simulator.spawn_entity(known.obstacle):
                    known.layer = ObstacleLayer.INUSE

    def spawn_dynamic_obstacles(
        self,
        obstacles: typing.Collection[DynamicObstacle]
    ):
        """
        Loads given obstacles into the simulator.
        """
        self._logger.debug(f'spawning {len(obstacles)} dynamic obstacles')
        for obstacle in obstacles:
            if (known := self._known_obstacles.get(obstacle.name)) is not None:
                known.obstacle = obstacle
                self._simulator.move_entity(known.obstacle.name, known.obstacle.position)
                known.layer = ObstacleLayer.INUSE
            else:
                known = self._known_obstacles.create_or_get(
                    name=obstacle.name,
                    obstacle=obstacle
                )

            if not known.spawned:
                if (obs := self._spawn_dynamic_obstacle_impl(obstacle)):
                    known.obstacle = obs
                    known.spawned = True

            if known.layer == ObstacleLayer.UNUSED:
                if self._simulator.spawn_entity(known.obstacle):
                    known.layer = ObstacleLayer.INUSE

    def spawn_walls(
        self,
        walls: typing.Collection[Wall]
    ):
        """
        Adds walls to the simulator.
        """
        self._logger.debug(f'spawning {len(walls)} walls')
        self._simulator.spawn_walls(list(walls))
        self._spawn_walls_impl(walls)

    def unuse_obstacles(self):
        """
        Prepares obstacles for reuse or removal.
        """
        self._logger.debug('unusing obstacles')
        self._remove_obstacles_impl()
        for obstacle in self._known_obstacles.values():
            obstacle.spawned = False
            if obstacle.layer == ObstacleLayer.INUSE:
                obstacle.layer = ObstacleLayer.UNUSED

    def remove_obstacles(
        self,
        purge: ObstacleLayer = ObstacleLayer.UNUSED
    ):
        """
        Removes obstacles from simulator.
        @purge: remove obstacles down to this layer
        """
        self._logger.debug(f'removing obstacles (level {purge})')

        for obstacle_id, obstacle in list(self._known_obstacles.items()):
            if purge >= obstacle.layer:
                self._simulator.delete_entity(name=obstacle_id)
                self._known_obstacles.forget(name=obstacle_id)

    def spawn_robot(
        self,
        robot: Robot,
    ):
        """
        Spawns a robot.
        @robot: Robot description.
        """
        self._logger.debug(f'spawning robot {robot.name}')
        self._simulator.spawn_entity(robot)
        self._spawn_robot_impl(robot)

    def remove_robot(
        self,
        name: str,
    ):
        """
        Removes a robot from the simulation.
        @name: Robot name
        """
        self._logger.debug(f'removing robot {name}')
        self._simulator.delete_entity(name)
        self._remove_robot_impl(name)

    def move_robot(
        self,
        name: str,
        position: PositionOrientation
    ):
        """
        Moves a robot.
        @name: Robot name
        @position: Target position
        """
        self._logger.debug(
            f'moving robot {name} to {repr(position)}')
        self._simulator.move_entity(name, position)
        self._move_robot_impl(name, position)

    # impl

    @abc.abstractmethod
    def _spawn_obstacle_impl(
        self,
        obstacle: Obstacle,
    ) -> Obstacle | None:
        ...

    @abc.abstractmethod
    def _spawn_dynamic_obstacle_impl(
        self,
        obstacle: DynamicObstacle,
    ) -> DynamicObstacle | None:
        ...

    @abc.abstractmethod
    def _remove_obstacles_impl(
        self,
    ) -> bool:
        ...

    @abc.abstractmethod
    def _spawn_walls_impl(
        self,
        walls: typing.Collection[Wall],
    ) -> bool:
        ...

    @abc.abstractmethod
    def _spawn_robot_impl(
        self,
        robot: Robot,
    ) -> bool:
        ...

    @abc.abstractmethod
    def _remove_robot_impl(
        self,
        name: str,
    ) -> bool:
        ...

    @abc.abstractmethod
    def _move_robot_impl(
        self,
        name: str,
        position: PositionOrientation
    ) -> bool:
        ...


EntityManagerRegistry = Registry[Constants.EntityManager, EntityManager]()


@EntityManagerRegistry.register(Constants.EntityManager.DUMMY)
def dummy():
    from .dummy_manager import DummyEntityManager
    return DummyEntityManager


@EntityManagerRegistry.register(Constants.EntityManager.HUNAV)
def lazy_hunavsim():
    from .hunav_manager.hunav_manager import HunavManager
    return HunavManager


@EntityManagerRegistry.register(Constants.EntityManager.ISAAC)
def isaacsim():
    from .isaac_manager import IsaacEntityManager
    return IsaacEntityManager<|MERGE_RESOLUTION|>--- conflicted
+++ resolved
@@ -1,30 +1,17 @@
-<<<<<<< HEAD
 import abc
 import typing
+
 import rclpy
-=======
-from typing import Collection
-
-import rclpy
-import rclpy.node
->>>>>>> 9ef31692
 import rclpy.publisher
 from geometry_msgs.msg import PoseStamped
 
 from task_generator import NodeInterface
-<<<<<<< HEAD
-from task_generator.manager.entity_manager.utils import KnownObstacles, ObstacleLayer
-from task_generator.shared import DynamicObstacle, ModelType, Namespace, Obstacle, PositionOrientation, Robot, Wall
-from task_generator.simulators import BaseSimulator
-
 from task_generator.constants import Constants
-=======
-from task_generator.constants import Constants
-from task_generator.manager.entity_manager.utils import ObstacleLayer
+from task_generator.manager.entity_manager.utils import (KnownObstacles,
+                                                         ObstacleLayer)
 from task_generator.shared import (DynamicObstacle, Namespace, Obstacle,
                                    PositionOrientation, Robot, Wall)
 from task_generator.simulators import BaseSimulator
->>>>>>> 9ef31692
 from task_generator.utils.registry import Registry
 
 
@@ -32,7 +19,6 @@
 
     _goal_pub: rclpy.publisher.Publisher
     _known_obstacles: KnownObstacles
-    _logger_name: typing.ClassVar[str]
 
     def __init__(
         self,
@@ -53,7 +39,6 @@
         NodeInterface.__init__(self)
 
         self._known_obstacles = KnownObstacles()
-        self._logger = self.node.get_logger().get_child(self._logger_name)
 
         self._goal_pub = self.node.create_publisher(
             PoseStamped,
