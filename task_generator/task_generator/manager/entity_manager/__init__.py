<<<<<<< HEAD
import abc
import typing
=======
import typing
from typing import Collection
>>>>>>> fcc26901

import rclpy
import rclpy.publisher
from arena_rclpy_mixins.shared import Namespace
from geometry_msgs.msg import PoseStamped

from task_generator import NodeInterface
from task_generator.constants import Constants
<<<<<<< HEAD
from task_generator.manager.entity_manager.utils import (KnownObstacles,
                                                         ObstacleLayer)
from task_generator.shared import (DynamicObstacle, Namespace, Obstacle,
=======
from task_generator.manager.entity_manager.utils import ObstacleLayer
from task_generator.shared import (DynamicObstacle, Obstacle,
>>>>>>> fcc26901
                                   PositionOrientation, Robot, Wall)
from task_generator.simulators import BaseSimulator
from task_generator.utils.registry import Registry


class EntityManager(NodeInterface, abc.ABC):

    _goal_pub: rclpy.publisher.Publisher
    _known_obstacles: KnownObstacles

    def __init__(
        self,
        namespace: Namespace,
        simulator: BaseSimulator,
    ):
        """
        Initialize dynamic obstacle manager.

        Args:
            namespace: global namespace
            simulator: Simulator instance
            node: ROS Node instance (optional)
        """
        self._simulator = simulator
        self._namespace = namespace

        NodeInterface.__init__(self)

        self._known_obstacles = KnownObstacles()

        self._goal_pub = self.node.create_publisher(
            PoseStamped,
            self._namespace("/goal"),
            1
        )

    def spawn_obstacles(
        self,
        obstacles: typing.Collection[Obstacle]
    ):
        """
        Loads given obstacles into the simulator.
        """
        self._logger.debug(f'spawning {len(obstacles)} static obstacles')
        for obstacle in obstacles:
            if (known := self._known_obstacles.get(obstacle.name)) is not None:
                known.obstacle = obstacle
                self._simulator.move_entity(known.obstacle.name, known.obstacle.position)
                known.layer = ObstacleLayer.INUSE
            else:
                known = self._known_obstacles.create_or_get(
                    name=obstacle.name,
                    obstacle=obstacle
                )

            if not known.spawned:
                if (obs := self._spawn_obstacle_impl(obstacle)):
                    known.obstacle = obs
                    known.spawned = True

            if known.layer == ObstacleLayer.UNUSED:
                if self._simulator.spawn_entity(known.obstacle):
                    known.layer = ObstacleLayer.INUSE

    def spawn_dynamic_obstacles(
        self,
        obstacles: typing.Collection[DynamicObstacle]
    ):
        """
        Loads given obstacles into the simulator.
        """
<<<<<<< HEAD
        self._logger.debug(f'spawning {len(obstacles)} dynamic obstacles')
        for obstacle in obstacles:
            if (known := self._known_obstacles.get(obstacle.name)) is not None:
                known.obstacle = obstacle
                self._simulator.move_entity(known.obstacle.name, known.obstacle.position)
                known.layer = ObstacleLayer.INUSE
            else:
                known = self._known_obstacles.create_or_get(
                    name=obstacle.name,
                    obstacle=obstacle
                )

            if not known.spawned:
                if (obs := self._spawn_dynamic_obstacle_impl(obstacle)):
                    known.obstacle = obs
                    known.spawned = True

            if known.layer == ObstacleLayer.UNUSED:
                if self._simulator.spawn_entity(known.obstacle):
                    known.layer = ObstacleLayer.INUSE

    def spawn_walls(
        self,
        walls: typing.Collection[Wall]
    ):
=======
        raise NotImplementedError()

    def spawn_walls(self, walls: typing.Collection[Wall]):
>>>>>>> fcc26901
        """
        Adds walls to the simulator.
        """
        self._logger.debug(f'spawning {len(walls)} walls')
        self._simulator.spawn_walls(list(walls))
        self._spawn_walls_impl(walls)

    def unuse_obstacles(self):
        """
        Prepares obstacles for reuse or removal.
        """
        self._logger.debug('unusing obstacles')
        self._remove_obstacles_impl()
        for obstacle in self._known_obstacles.values():
            obstacle.spawned = False
            if obstacle.layer == ObstacleLayer.INUSE:
                obstacle.layer = ObstacleLayer.UNUSED

    def remove_obstacles(
        self,
        purge: ObstacleLayer = ObstacleLayer.UNUSED
    ):
        """
        Removes obstacles from simulator.
        @purge: remove obstacles down to this layer
        """
        self._logger.debug(f'removing obstacles (level {purge})')

        for obstacle_id, obstacle in list(self._known_obstacles.items()):
            if purge >= obstacle.layer:
                self._simulator.delete_entity(name=obstacle_id)
                self._known_obstacles.forget(name=obstacle_id)

    def spawn_robot(
        self,
        robot: Robot,
    ):
        """
        Spawns a robot.
        @robot: Robot description.
        """
        self._logger.debug(f'spawning robot {robot.name}')
        self._simulator.spawn_entity(robot)
        self._spawn_robot_impl(robot)

    def remove_robot(
        self,
        name: str,
    ):
        """
        Removes a robot from the simulation.
        @name: Robot name
        """
        self._logger.debug(f'removing robot {name}')
        self._simulator.delete_entity(name)
        self._remove_robot_impl(name)

    def move_robot(
        self,
        name: str,
        position: PositionOrientation
    ):
        """
        Moves a robot.
        @name: Robot name
        @position: Target position
        """
        self._logger.debug(
            f'moving robot {name} to {repr(position)}')
        self._simulator.move_entity(name, position)
        self._move_robot_impl(name, position)

    # impl

    @abc.abstractmethod
    def _spawn_obstacle_impl(
        self,
        obstacle: Obstacle,
    ) -> Obstacle | None:
        ...

    @abc.abstractmethod
    def _spawn_dynamic_obstacle_impl(
        self,
        obstacle: DynamicObstacle,
    ) -> DynamicObstacle | None:
        ...

    @abc.abstractmethod
    def _remove_obstacles_impl(
        self,
    ) -> bool:
        ...

    @abc.abstractmethod
    def _spawn_walls_impl(
        self,
        walls: typing.Collection[Wall],
    ) -> bool:
        ...

    @abc.abstractmethod
    def _spawn_robot_impl(
        self,
        robot: Robot,
    ) -> bool:
        ...

    @abc.abstractmethod
    def _remove_robot_impl(
        self,
        name: str,
    ) -> bool:
        ...

    @abc.abstractmethod
    def _move_robot_impl(
        self,
        name: str,
        position: PositionOrientation
    ) -> bool:
        ...


EntityManagerRegistry = Registry[Constants.EntityManager, EntityManager]()


@EntityManagerRegistry.register(Constants.EntityManager.DUMMY)
def dummy():
    from .dummy_manager import DummyEntityManager
    return DummyEntityManager


@EntityManagerRegistry.register(Constants.EntityManager.HUNAV)
def lazy_hunavsim():
    from .hunav_manager.hunav_manager import HunavManager
    return HunavManager


@EntityManagerRegistry.register(Constants.EntityManager.ISAAC)
def isaacsim():
    from .isaac_manager import IsaacEntityManager
    return IsaacEntityManager<|MERGE_RESOLUTION|>--- conflicted
+++ resolved
@@ -1,10 +1,5 @@
-<<<<<<< HEAD
 import abc
 import typing
-=======
-import typing
-from typing import Collection
->>>>>>> fcc26901
 
 import rclpy
 import rclpy.publisher
@@ -13,14 +8,9 @@
 
 from task_generator import NodeInterface
 from task_generator.constants import Constants
-<<<<<<< HEAD
 from task_generator.manager.entity_manager.utils import (KnownObstacles,
                                                          ObstacleLayer)
-from task_generator.shared import (DynamicObstacle, Namespace, Obstacle,
-=======
-from task_generator.manager.entity_manager.utils import ObstacleLayer
 from task_generator.shared import (DynamicObstacle, Obstacle,
->>>>>>> fcc26901
                                    PositionOrientation, Robot, Wall)
 from task_generator.simulators import BaseSimulator
 from task_generator.utils.registry import Registry
@@ -92,7 +82,6 @@
         """
         Loads given obstacles into the simulator.
         """
-<<<<<<< HEAD
         self._logger.debug(f'spawning {len(obstacles)} dynamic obstacles')
         for obstacle in obstacles:
             if (known := self._known_obstacles.get(obstacle.name)) is not None:
@@ -118,11 +107,6 @@
         self,
         walls: typing.Collection[Wall]
     ):
-=======
-        raise NotImplementedError()
-
-    def spawn_walls(self, walls: typing.Collection[Wall]):
->>>>>>> fcc26901
         """
         Adds walls to the simulator.
         """
