"""
    This file exists to make world_manager more readable
"""

import itertools
<<<<<<< HEAD
import typing
from typing import Callable, Collection, Dict, List, Optional, Tuple
=======
import os
import typing
from typing import Callable, Collection, Optional
>>>>>>> 8985684e

import arena_simulation_setup
import attrs
import nav_msgs.msg
import numpy as np
import scipy.interpolate
import shapely

from task_generator.shared import (Obstacle, Position, PositionOrientation,
                                   PositionRadius, Wall)
from task_generator.utils import ModelLoader
from task_generator.utils.time import Time

# CONVERTERS

T = typing.TypeVar('T')


def list_from_any(v: T | list[T]) -> list[T]:
    if not isinstance(v, list):
        return list((v,))
    return v


def check_list(t: type[T], l: list[T]) -> list[T]:
    """
    runtime check list for type
    """
    if any((not isinstance(v, t) for v in l)):
        raise RuntimeError(f'list {l} contains value not of type {t}')
    return l

# TYPES


WorldWalls = Collection[Wall]
WorldObstacles = Collection[Obstacle]


@attrs.frozen
class Zone:
    label: str
    category: list[str]
    polygon: shapely.Polygon

    @classmethod
    def parse(cls, obj: dict) -> "Zone":
        return cls(
            label=obj.get('label', ''),
            category=[str(v) for v in list_from_any(obj.get('category', []))],
            polygon=shapely.Polygon(obj['polygon']),
        )


WorldZones = Collection[Zone]


@attrs.define()
class WorldObstacleConfiguration:
    """
    only use this for receiving ros messages
    """
    position: PositionOrientation
    model_name: str
    extra: dict

    @classmethod
    def parse(cls, obj: dict) -> "WorldObstacleConfiguration":

        x = obj['position'][0]
        y = obj['position'][1]
        θ = obj['position'][2]

        return cls(
            position=PositionOrientation(
                x=x,
                y=y,
                orientation=θ,
            ),
            model_name=obj['model'],
            extra=obj,
        )


WorldObstacleConfigurations = Collection[WorldObstacleConfiguration]


@attrs.define()
class WorldEntities:
    obstacles: WorldObstacles
    walls: WorldWalls


class WorldOccupancy:
    FULL: np.uint8 = np.uint8(np.iinfo(np.uint8).min)
    EMPTY: np.uint8 = np.uint8(np.iinfo(np.uint8).max)

    _grid: np.ndarray

    def __init__(self, grid: np.ndarray):
        self._grid = grid

    @staticmethod
    def from_map(input_map: np.ndarray) -> "WorldOccupancy":
        remap = scipy.interpolate.interp1d([input_map.max(), input_map.min()], [
                                           WorldOccupancy.EMPTY, WorldOccupancy.FULL])
        return WorldOccupancy(remap(input_map))

    @staticmethod
    def empty(grid: np.ndarray) -> np.ndarray:
        return np.isclose(grid, WorldOccupancy.EMPTY)

    @staticmethod
    def not_empty(grid: np.ndarray) -> np.ndarray:
        return np.invert(WorldOccupancy.empty(grid))

    @staticmethod
    def emptyish(grid: np.ndarray,
                 thresh: Optional[float] = None) -> np.ndarray:
        if thresh is None:
            thresh = float((int(WorldOccupancy.FULL) +
                           int(WorldOccupancy.EMPTY)) / 2)
        return grid >= thresh

    @staticmethod
    def full(grid: np.ndarray) -> np.ndarray:
        return np.isclose(grid, WorldOccupancy.FULL)

    @staticmethod
    def not_full(grid: np.ndarray) -> np.ndarray:
        return np.invert(WorldOccupancy.full(grid))

    @staticmethod
    def fullish(grid: np.ndarray,
                thresh: Optional[float] = None) -> np.ndarray:
        return np.invert(WorldOccupancy.emptyish(grid, thresh))

    @property
    def grid(self) -> np.ndarray:
        return self._grid

    def clear(self):
        self.grid.fill(WorldOccupancy.EMPTY)

    def occupy(self, lo: tuple[int, int], hi: tuple[int, int]):
        ly, hy = np.clip(np.array([lo[1], hi[1]]), 0, self._grid.shape[0] - 1)
        lx, hx = np.clip(np.array([lo[0], hi[0]]), 0, self._grid.shape[1] - 1)
        self._grid[
            int(ly):int(hy),
            int(lx):int(hx)
        ] = WorldOccupancy.FULL


class WorldLayers:
    _walls: WorldOccupancy      # walls
    _obstacle: WorldOccupancy  # intrinsic obstcales
    _forbidden: WorldOccupancy  # task obstacles

    def __init__(self, walls: WorldOccupancy):
        self._walls = walls
        self._obstacle = WorldOccupancy(
            np.full(walls.grid.shape, WorldOccupancy.EMPTY))
        self._forbidden = WorldOccupancy(
            np.full(walls.grid.shape, WorldOccupancy.EMPTY))

        self._combined_cache = None

    _combined_cache: Optional[WorldOccupancy]

    def _invalidate_combined_cache(self):
        self._combined_cache = None

    @property
    def _combined(self) -> WorldOccupancy:
        if self._combined_cache is None:
            self._combined_cache = WorldOccupancy(np.minimum.reduce([
                self._walls.grid,
                self._obstacle.grid,
                self._forbidden.grid
            ]))

        return self._combined_cache

    @property
    def grid(self) -> np.ndarray:
        return self._combined.grid

    # obstacle interface
    def obstacle_occupy(self, lo: tuple[int, int], hi: tuple[int, int]):
        self._obstacle.occupy(lo, hi)
        self._combined.occupy(lo, hi)

    def obstacle_clear(self):
        self._obstacle.clear()
        self._invalidate_combined_cache()

    # forbidden interface
    def forbidden_occupy(self, lo: tuple[int, int], hi: tuple[int, int]):
        self._forbidden.occupy(lo, hi)
        self._combined.occupy(lo, hi)

    def forbidden_clear(self):
        self._forbidden.clear()
        self._invalidate_combined_cache()

    class WorldLayersFork:

        _base: "WorldLayers"
        _grid: WorldOccupancy

        def __init__(self, base: "WorldLayers"):
            self._base = base
            self._grid = WorldOccupancy(self._base.grid.copy())

        def commit(self):
            self._base._forbidden = self._grid
            self._base._invalidate_combined_cache()

        def occupy(self, lo: tuple[int, int], hi: tuple[int, int]):
            self._grid.occupy(lo, hi)

        @property
        def grid(self):
            return self._grid.grid

    def fork(self):
        return WorldLayers.WorldLayersFork(self)


@attrs.define()
class WorldMap:
    occupancy: WorldLayers
    origin: Position
    resolution: float
    time: Time

    @staticmethod
    def from_costmap(
            occupancy_grid: nav_msgs.msg.OccupancyGrid) -> "WorldMap":
        # Convert occupancy grid data to numpy array
        grid_data = np.array(
            occupancy_grid.data).reshape(
            (occupancy_grid.info.height,
             occupancy_grid.info.width))

        # Normalize data to 0-255 range (0 = occupied, 255 = free)
        normalized_data = np.interp(
            grid_data, (100, 0), (WorldOccupancy.EMPTY, WorldOccupancy.FULL)).astype(
            np.uint8)

        return WorldMap(
            occupancy=WorldLayers(
                walls=WorldOccupancy(normalized_data)
            ),
            origin=Position(
                x=occupancy_grid.info.origin.position.y,
                y=occupancy_grid.info.origin.position.x
            ),
            resolution=occupancy_grid.info.resolution,
            time=Time.from_time(occupancy_grid.info.map_load_time)
        )

    @property
    def shape(self) -> tuple[int, ...]:
        return self.occupancy._walls.grid.shape

    def tf_pos2grid(self, position: Position) -> tuple[int, int]:
        return np.round((position.y - self.origin.y) / self.resolution), np.round(
            self.shape[1] - (position.x - self.origin.x) / self.resolution)

    def tf_grid2pos(self, grid_pos: tuple[float, float]) -> Position:
        return Position(
            x=grid_pos[1] * self.resolution + self.origin.y,
            y=(grid_pos[0]) * self.resolution + self.origin.x
        )

    def tf_posr2rect(
            self, posr: PositionRadius) -> tuple[tuple[int, int], tuple[int, int]]:
        lo = self.tf_pos2grid(
            Position(
                x=posr.x - posr.radius,
                y=posr.y - posr.radius,
            )
        )
        hi = self.tf_pos2grid(
            Position(
                x=posr.x + posr.radius,
                y=posr.y + posr.radius,
            )
        )
        return (lo, hi)


@attrs.define()
class World:
    entities: WorldEntities
    map: WorldMap
    zones: WorldZones

# END TYPES


def RLE_1D(grid: np.ndarray) -> list[list[int]]:
    """
    run-length encode walls in 1D (occupancy grid -> run_length[segments][rows])
    """
    res: list[list[int]] = list()
    for major in grid:
        run: int = 1
        last: int = major[0]
        subres: list[int] = [0]
        for minor in major[1:]:
            if minor == last:
                run += 1
            else:
                subres.append(run)
                run = 1
                last = minor
        subres.append(run)
        res.append(subres)
    return res


class _WallLines(dict[float, list[tuple[float, float]]]):
    """
    Helper class for efficiently merging collinear line segments
    """

    _inverted: bool

    def __init__(self, inverted: bool = False, *args, **kwargs):
        """
        inverted=True for y-axis pass
        """
        super().__init__(*args, **kwargs)
        self._inverted = inverted

    def add(self, major: float, minor: float, length: float = 1):
        """
        add a wall segment in row <major> at position <minor> with length <length> and merge with previous line segment if their endpoints touch
        """
        if major not in self:
            self[major] = [(minor, minor + length)]
            return

        last = self[major][-1]

        if minor == last[1]:
            self[major][-1] = (last[0], minor + length)
        else:
            self[major].append((minor, minor + length))

    @property
    def lines(self) -> WorldWalls:
        """
        get WorldWalls object
        """
        if not self._inverted:
            return set([
                Wall(
                    Start=Position(x=start, y=major),
                    End=Position(x=end, y=major)
                )
                for major, segment in self.items()
                for start, end in segment]
            )
        else:
            return set([
                Wall(
                    Start=Position(x=major, y=start),
                    End=Position(x=major, y=end)
                )
                for major, segment in self.items()
                for start, end in segment]
            )


def RLE_2D(grid: np.ndarray) -> WorldWalls:
    """
    rudimentary (but fast) 2D extension of 1D-RLE to 2D (occupancy grid -> WorldWalls)
    """

    walls_x = _WallLines()
    walls_y = _WallLines(inverted=True)

    for y, rles in enumerate(RLE_1D(grid)):
        distance: int = 0
        for run in rles:
            distance += run
            walls_x.add(distance, y)

    for x, rles in enumerate(RLE_1D(grid.T)):
        distance: int = 0
        for run in rles:
            distance += run
            walls_y.add(distance, x)

    return set().union(walls_x.lines, walls_y.lines)


def occupancy_to_walls(
    occupancy_grid: np.ndarray,
    transform: Optional[Callable[[tuple[float, float]], Position]] = None
) -> WorldWalls:

    walls = RLE_2D(grid=WorldOccupancy.not_full(occupancy_grid))

    if transform is None:
        def _transform(p):
            return Position(x=p[0], y=p[1])
        transform = _transform

    return [
        Wall(
            Start=transform((wall.Start.x, wall.Start.y)),
            End=transform((wall.End.x, wall.End.y)),
        )
        for wall in walls
    ]


_obstacles_loader = ModelLoader(arena_simulation_setup.Obstacle.base_dir())


def configurations_to_obstacles(
    configurations: Collection[WorldObstacleConfiguration]
) -> WorldObstacles:

    name_gen = itertools.count()

    return [Obstacle(
        position=configuration.position,
        name=f"world_obstacle_{next(name_gen)}",
        model=_obstacles_loader.bind(configuration.model_name),
        extra=configuration.extra
    ) for configuration in configurations]<|MERGE_RESOLUTION|>--- conflicted
+++ resolved
@@ -3,14 +3,7 @@
 """
 
 import itertools
-<<<<<<< HEAD
-import typing
-from typing import Callable, Collection, Dict, List, Optional, Tuple
-=======
-import os
-import typing
-from typing import Callable, Collection, Optional
->>>>>>> 8985684e
+from typing import Callable, Collection, Optional, TypeVar
 
 import arena_simulation_setup
 import attrs
@@ -26,7 +19,7 @@
 
 # CONVERTERS
 
-T = typing.TypeVar('T')
+T = TypeVar('T')
 
 
 def list_from_any(v: T | list[T]) -> list[T]:
