--- conflicted
+++ resolved
@@ -338,7 +338,12 @@
             fillvalue=int(WorldOccupancy.FULL)
         )
 
-<<<<<<< HEAD
+        # import cv2
+        # cv2.imwrite("_debug1.png", occupancy)
+        # cv2.imwrite("_debug2.png", WorldOccupancy.not_full(occupancy).astype(np.uint8) * np.iinfo(np.uint8).max)
+        # cv2.imwrite("_debug3.png", spread)
+        # cv2.imwrite("_debug4.png", WorldOccupancy.empty(spread).astype(np.uint8) * np.iinfo(np.uint8).max)
+
         return np.transpose(np.where(WorldOccupancy.empty(spread)))
 
     def _handle_map_obstacles(self, obstacle_data: MapObstacles):
@@ -355,13 +360,4 @@
             ))
 
         self._world.entities.obstacles = configurations_to_obstacles(
-            obst_configuration)
-=======
-        # import cv2
-        # cv2.imwrite("_debug1.png", occupancy)
-        # cv2.imwrite("_debug2.png", WorldOccupancy.not_full(occupancy).astype(np.uint8) * np.iinfo(np.uint8).max)
-        # cv2.imwrite("_debug3.png", spread)
-        # cv2.imwrite("_debug4.png", WorldOccupancy.empty(spread).astype(np.uint8) * np.iinfo(np.uint8).max)
-
-        return np.transpose(np.where(WorldOccupancy.empty(spread)))
->>>>>>> 904d2ae1
+            obst_configuration)