#! /usr/bin/env python3

import dataclasses
import os
import traceback
from typing import Dict, List

import rospkg
import rospy
import yaml
from rospkg import RosPack
from task_generator.constants import Config, Constants, Defaults
from task_generator.manager.entity_manager.entity_manager import EntityManager
from task_generator.manager.entity_manager.flatland_manager import FlatlandManager
from task_generator.manager.entity_manager.pedsim_manager import PedsimManager
from task_generator.manager.world_manager import WorldManager
from task_generator.manager.obstacle_manager import ObstacleManager
from task_generator.manager.robot_manager import RobotManager
from task_generator.manager.utils import WorldMap
from task_generator.shared import (
    ModelWrapper,
    Namespace,
    Robot,
    gen_init_pos,
    rosparam_get,
)
from task_generator.simulators.base_simulator import BaseSimulator
from task_generator.simulators.flatland_simulator import FlatlandSimulator  # noqa
from task_generator.simulators.gazebo_simulator import GazeboSimulator  # noqa
from task_generator.simulators.simulator_factory import SimulatorFactory
from task_generator.tasks import Task
from task_generator.tasks.task_factory import TaskFactory
from task_generator.utils import ModelLoader, Utils

from task_generator.manager.world_manager import WorldManager
from task_generator.manager.obstacle_manager import ObstacleManager

import map_distance_server.srv as map_distance_server_srvs
import std_msgs.msg as std_msgs
import std_srvs.srv as std_srvs
import training.srv as training_srvs


def create_default_robot_list(
    robot_model: ModelWrapper,
    name: str,
    inter_planner:str,
    local_planner: str,
    agent: str
) -> List[Robot]:
    return [
        Robot(
            model=robot_model,
            inter_planner=inter_planner,
            local_planner=local_planner,
            agent=agent,
            position=next(gen_init_pos),
            name=name,
            record_data=rosparam_get(bool, "record_data", False),
            extra=dict(),
        )
    ]


def read_robot_setup_file(setup_file: str) -> List[Dict]:
    try:
        with open(
            os.path.join(
                rospkg.RosPack().get_path("arena_bringup"),
                "configs",
                "robot_setup",
                setup_file,
            ),
            "r",
        ) as f:
            robots: List[Dict] = yaml.safe_load(f)["robots"]

        return robots

    except:
        traceback.print_exc()
        rospy.signal_shutdown("")
        raise Exception()


class TaskGenerator:
    """
    Task Generator Node
    Will initialize and reset all tasks. The task to use is read from the `/task_mode` param.
    """

    _entity_mode: Constants.EntityManager
    _auto_reset: bool

    _namespace: Namespace
    _env_wrapper: BaseSimulator
    _entity_manager: EntityManager
    _task: Task

    _pub_scenario_reset: rospy.Publisher
    _pub_scenario_finished: rospy.Publisher

    _start_time: float
    _number_of_resets: int
    _desired_resets: int

    def __init__(self, namespace: str = "/") -> None:
        self._namespace = Namespace(namespace)

        # Params

        self._entity_mode = Constants.EntityManager(rosparam_get(str, "entity_manager"))
        self._auto_reset = rosparam_get(bool, "~auto_reset", True)
        self._train_mode = rosparam_get(bool, "train_mode", False)

        # Publishers
        if not self._train_mode:
            self._pub_scenario_reset = rospy.Publisher(
                "scenario_reset", std_msgs.Int16, queue_size=1, latch=True
            )
            self._pub_scenario_finished = rospy.Publisher(
                "scenario_finished", std_msgs.Empty, queue_size=10
            )

            # Services
            rospy.Service("reset_task", std_srvs.Empty, self._reset_task_srv_callback)

        # Vars
        self._env_wrapper = SimulatorFactory.instantiate(Utils.get_simulator())(
            namespace=self._namespace
        )

        # Loaders
        self._robot_loader = ModelLoader(
            os.path.join(RosPack().get_path("arena-simulation-setup"), "robot")
        )

        if not self._train_mode:
            self._start_time = rospy.get_time()
            self._task = self._get_predefined_task()
            rospy.set_param("/robot_names", self._task.robot_names)

            self._number_of_resets = 0
            self._desired_resets = rosparam_get(
                int,
                "~configuration/episodes",
                Defaults.task_config.episodes,
            )

            self.srv_start_model_visualization = rospy.ServiceProxy(
                "start_model_visualization", std_srvs.Empty
            )
            self.srv_start_model_visualization(std_srvs.EmptyRequest())

            rospy.sleep(1)

            self.reset_task(first_map=True)

            rospy.sleep(1)

            try:
                rospy.set_param("task_generator_setup_finished", True)
                self.srv_setup_finished = rospy.ServiceProxy(
                    "task_generator_setup_finished", std_srvs.Empty
                )
                self.srv_setup_finished(std_srvs.EmptyRequest())
            except:
                pass

            # Timers
            rospy.Timer(rospy.Duration(nsecs=int(0.5e9)), self._check_task_status)

        # SETUP

    def _get_predefined_task(self, **kwargs):
        """
        Gets the task based on the passed mode
        """
        if self._env_wrapper is None:
            self._env_wrapper = SimulatorFactory.instantiate(Utils.get_simulator())(
                self._namespace
            )

        rospy.wait_for_service("/distance_map")

        service_client_get_map = rospy.ServiceProxy(
            "/distance_map", map_distance_server_srvs.GetDistanceMap
        )

        map_response: map_distance_server_srvs.GetDistanceMapResponse = (
            service_client_get_map()
        )
        world_manager = WorldManager(
            world_map=WorldMap.from_distmap(distmap=map_response)
        )

        if self._entity_mode == Constants.EntityManager.PEDSIM:
            self._entity_manager = PedsimManager(
                namespace=self._namespace, simulator=self._env_wrapper
            )
        elif self._entity_mode == Constants.EntityManager.FLATLAND:
            self._entity_manager = FlatlandManager(
                namespace=self._namespace, simulator=self._env_wrapper
            )
        else:
            self._entity_manager = EntityManager(
                namespace=self._namespace, simulator=self._env_wrapper
            )

        obstacle_manager = ObstacleManager(
            namespace=self._namespace,
            world_manager=world_manager,
            simulator=self._env_wrapper,
            entity_manager=self._entity_manager,
        )

        robot_managers = self._create_robot_managers()

        # For every robot
        # - Create a unique namespace name
        # - Create a robot manager
        # - Launch the robot.launch file

        PARAM_TM_MODULES = "tm_modules"

        tm_modules_value = rosparam_get(str, PARAM_TM_MODULES, "")
        tm_modules = list(
            set(
                [
                    Constants.TaskMode.TM_Module(mod)
                    for mod in tm_modules_value.split(",")
                    if mod != ""
                ]
            )
        )

        tm_modules.append(Constants.TaskMode.TM_Module.CLEAR_FORBIDDEN_ZONES)
        tm_modules.append(Constants.TaskMode.TM_Module.RVIZ_UI)

        if rosparam_get(str, "map_file", "") == "dynamic_map":
            tm_modules.append(Constants.TaskMode.TM_Module.DYNAMIC_MAP)

        rospy.logdebug("utils calls task factory")
        task = TaskFactory.combine(
            modules=[Constants.TaskMode.TM_Module(module) for module in tm_modules]
        )(
            obstacle_manager=obstacle_manager,
            robot_managers=robot_managers,
            world_manager=world_manager,
            namespace=self._namespace,
            **kwargs,
        )

        return task

    def _create_robot_managers(self) -> List[RobotManager]:
        # Read robot setup file
        robot_setup_file: str = rosparam_get(str, "/robot_setup_file", "")

        robot_model: str = rosparam_get(str, "/model")


        if robot_setup_file == "":
            robots = create_default_robot_list(
                robot_model=self._robot_loader.bind(robot_model),
                inter_planner=rosparam_get(str, "/inter_planner", ""),
                local_planner=rosparam_get(str, "/local_planner", ""),
                agent=rosparam_get(str, "/agent_name", ""),
                name=f"{self._namespace[1:]}_{robot_model}"
                if self._train_mode
                else robot_model,
            )
        else:
            robots = [
                dataclasses.replace(
                    Robot.parse(
                        robot,
                        model=self._robot_loader.bind(robot["model"]),
                    ),
                    name=f'{robot["model"]}_{i}_{robot.get("amount", 1)-1}',
                )
                for robot in read_robot_setup_file(robot_setup_file)
                for i in range(robot.get("amount", 1))
            ]

        if Utils.get_arena_type() == Constants.ArenaType.TRAINING:
            return [
                RobotManager(
                    namespace=self._namespace,
                    entity_manager=self._entity_manager,
                    robot=robots[0],
                )
            ]

        robot_managers: List[RobotManager] = []

        for robot in robots:
            robot_managers.append(
                # RobotManager(os.path.join(namespace, name), simulator, robot)
                # old but working due to namespace issue with "/" prefix in robot name
                RobotManager(
                    namespace=self._namespace,
                    entity_manager=self._entity_manager,
                    robot=robot,
                )
            )

        return robot_managers

    # RUNTIME

    def reset_task(self, **kwargs):
        self._start_time = rospy.get_time()

        self._env_wrapper.before_reset_task()

        rospy.loginfo("resetting")

        is_end = self._task.reset(callback=lambda: False, **kwargs)

        self._env_wrapper.after_reset_task()

        self._pub_scenario_reset.publish(self._number_of_resets)
<<<<<<< HEAD
        self._number_of_resets += 1
        # self._send_end_message_on_end(is_end)
=======
        self._send_end_message_on_end()
>>>>>>> 18aedfc1

        rospy.loginfo("=============")
        rospy.loginfo("Task Reset!")
        rospy.loginfo("=============")

    def _check_task_status(self, *args, **kwargs):
        if self._task.is_done:
            self.reset_task()

    def _reset_task_srv_callback(self, req: std_srvs.EmptyRequest):
        rospy.logdebug("Task Generator received task-reset request!")

        self.reset_task()

        return std_srvs.EmptyResponse()

    def _send_end_message_on_end(self):
        if self._number_of_resets < self._desired_resets:
            return

        rospy.loginfo("Shutting down. All tasks completed")

        rospy.signal_shutdown("Finished all episodes of the current scenario")


if __name__ == "__main__":
    rospy.init_node("task_generator")

    task_generator = TaskGenerator()

    rospy.spin()<|MERGE_RESOLUTION|>--- conflicted
+++ resolved
@@ -321,12 +321,10 @@
         self._env_wrapper.after_reset_task()
 
         self._pub_scenario_reset.publish(self._number_of_resets)
-<<<<<<< HEAD
         self._number_of_resets += 1
-        # self._send_end_message_on_end(is_end)
-=======
         self._send_end_message_on_end()
->>>>>>> 18aedfc1
+
+        self._env_wrapper.after_reset_task()
 
         rospy.loginfo("=============")
         rospy.loginfo("Task Reset!")
