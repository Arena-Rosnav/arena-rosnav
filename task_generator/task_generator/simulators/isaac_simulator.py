--- conflicted
+++ resolved
@@ -1,20 +1,11 @@
-import math
 import os
-<<<<<<< HEAD
 import time
-=======
-import types
->>>>>>> ae50dcd5
 import typing
 
 import arena_simulation_setup
 import attrs
 import rclpy
 # Import dependencies.
-<<<<<<< HEAD
-=======
-from isaacsim_msgs.msg import Person, Values
->>>>>>> ae50dcd5
 from isaacsim_msgs.srv import (DeletePrim, GetPrimAttributes, ImportObstacles,
                                ImportUsd, MovePrim, Pedestrian, SpawnWall,
                                UrdfToUsd)
@@ -153,11 +144,6 @@
             f"Attempting to delete prim named {name}"
         )
 
-<<<<<<< HEAD
-=======
-        prim_path = f"/World/{name}"
-
->>>>>>> ae50dcd5
         response = self.services.delete_prim.client.call_async(
             DeletePrim.Request(
                 name=name
@@ -212,35 +198,9 @@
         return True
 
     def _spawn_pedestrian(self, pedestrian: DynamicObstacle) -> bool:
-<<<<<<< HEAD
         # TODO
         # implement externally managed pedestrians
         return True
-=======
-        response = self.services.import_pedestrians.client.call(
-            Pedestrian.Request(
-                people=[
-                    Person(
-                        stage_prefix=pedestrian.name,
-                        # character_name=pedestrian.model.name,
-                        initial_pose=[
-                            pedestrian.position.x,
-                            pedestrian.position.y,
-                            0,
-                        ],
-                        goal_pose=[
-                            pedestrian.waypoints[-1].x,
-                            pedestrian.waypoints[-1].y,
-                            0,
-                        ],
-                        orientation=pedestrian.position.orientation,
-                        velocity=1.0,
-                    )
-                ]
-            )
-        )
-        return response.ret
->>>>>>> ae50dcd5
 
     def _spawn_robot(self, robot: Robot) -> bool:
         model = robot.model.get(
@@ -252,26 +212,17 @@
         )
         if model.type == ModelType.URDF:
             robot_params = arena_simulation_setup.Robot(robot.model.name)
-<<<<<<< HEAD
-
-=======
->>>>>>> ae50dcd5
+
             response = self.services.urdf_to_usd.client.call(
                 UrdfToUsd.Request(
                     name=robot.name,
                     urdf_path=os.path.abspath(model.path),
-<<<<<<< HEAD
                     robot_model=robot.model.name,
                     no_localization=False,
                     base_frame=robot_params.base_frame,
                     odom_frame=robot_params.odom_frame,
                     pose=robot.position.to_pose(),
                     cmd_vel_topic=self.node.service_namespace(robot.name, 'cmd_vel')
-=======
-                    no_localization=False,
-                    base_frame=robot_params.base_frame,
-                    odom_frame=robot_params.odom_frame,
->>>>>>> ae50dcd5
                 )
             )
             return True
@@ -286,12 +237,7 @@
             ImportObstacles.Request(
                 name=obstacle.name,
                 usd_path=usd_path,
-<<<<<<< HEAD
                 pose=obstacle.position.to_pose(),
-=======
-                position=[obstacle.position.x, obstacle.position.y, 0.12],
-                orientation=[0.0, 0.0, obstacle.position.orientation],
->>>>>>> ae50dcd5
             )
         )
         return True
