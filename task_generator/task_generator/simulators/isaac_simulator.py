import os
import time
import typing
import random

import arena_simulation_setup.entities.robot
import attrs
import rclpy
import rclpy.client

# Import dependencies.
from isaacsim_msgs.srv import (
    DeletePrim,
    GetPrimAttributes,
    ImportObstacles,
    ImportUsd,
    MovePrim,
    Pedestrian,
    SpawnWall,
    UrdfToUsd,
    MovePed,
)
from isaacsim_msgs.msg import Person, NavPed
from task_generator.shared import DynamicObstacle, ModelType, Obstacle, Robot
from task_generator.simulators import BaseSimulator
import itertools

@attrs.define()
class _Service:
    type_: typing.Any
    name: str

    _client: rclpy.client.Client = attrs.field(init=False)

    @property
    def client(self) -> rclpy.client.Client:
        if self._client is None:
            raise RuntimeError(f"client for service {self.name} not initialized")
        return self._client

    @client.setter
    def client(self, value: rclpy.client.Client):
        self._client = value


class _Services(typing.NamedTuple):
    get_prim_attributes: _Service
    urdf_to_usd: _Service
    import_usd: _Service
    import_obstacle: _Service
    move_prim: _Service
    delete_prim: _Service
    spawn_wall: _Service
    import_pedestrians: _Service
    move_pedestrians: _Service
    delete_all_pedestrians: _Service


class IsaacSimulator(BaseSimulator):

    def init_service_clients(self):
        """
        Initialize all ROS 2 service clients and wait for their availability.
        """
        self._logger.info("Initializing service clients...")

        # Define services with their corresponding client attributes
        self.services = _Services(
            urdf_to_usd=_Service(type_=UrdfToUsd, name="isaac/urdf_to_usd"),
            import_usd=_Service(type_=ImportUsd, name="isaac/import_usd"),
            delete_prim=_Service(type_=DeletePrim, name="isaac/delete_prim"),
            get_prim_attributes=_Service(
                type_=GetPrimAttributes, name="isaac/get_prim_attributes"
            ),
            move_prim=_Service(type_=MovePrim, name="isaac/move_prim"),
            spawn_wall=_Service(type_=SpawnWall, name="isaac/spawn_wall"),
            import_obstacle=_Service(
                type_=ImportObstacles, name="isaac/import_obstacle"
            ),
            import_pedestrians=_Service(
                type_=Pedestrian, name="isaac/spawn_pedestrian"
            ),
            move_pedestrians=_Service(type_=MovePed, name="isaac/move_pedestrians"),
            delete_all_pedestrians=_Service(
                type_=DeletePrim, name="isaac/delete_all_pedestrians"
            ),
        )

        # Initialize and wait for each service client
        for service in self.services:

            # Create the service client
            service.client = self.node.create_client(service.type_, service.name)

            self._logger.info(f'Waiting for service "{service.name}"...')

            # Wait for the service to become available
            timeout_sec = 10.0
            while not service.client.wait_for_service(timeout_sec=timeout_sec):
                self._logger.warning(
                    f'Service "{service.name}" not available after waiting {timeout_sec}s'
                )
                # raise TimeoutError(f'Service "{service_name}" not available')

            self._logger.info(f'Service "{service.name}" is now available.')

        self.ped_dict = {}
        self._logger.info("All service clients initialized and available.")

    def spawn_entity(self, entity):
        self._logger.info(f"Attempting to spawn model: {entity.name}")

        if isinstance(entity, DynamicObstacle):
            return self._spawn_pedestrian(entity)

        if isinstance(entity, Robot):
            return self._spawn_robot(entity)

        assert isinstance(entity, Obstacle)
        return self._spawn_obstacle(entity)

<<<<<<< HEAD
    def move_entity(self, name, pose):
        self._logger.info(
            f"Attempting to move entitiy: {name}"
        )
=======
    def move_entity(self, name, position):
        self._logger.info(f"Attempting to move entitiy: {name}")
>>>>>>> 7d2688e9

        self._logger.info(f"position: {pose.position.x,pose.position.y}")
        self._logger.info(f"orientation: {pose.orientation}")

        response = self.services.move_prim.client.call(
            MovePrim.Request(
                name=name,
                pose=pose.to_msg(),
            )
        )
        if response is None:
<<<<<<< HEAD
            raise RuntimeError(f'failed to move entity: service timed out')
        self._all_removed = False
        return True

    def delete_entity(self, name):
        if self._all_removed == True:
            return True
        self._logger.info(
            f"Attempting to delete prim named {name}"
        )

        response = self.services.delete_prim.client.call(
            DeletePrim.Request(
                name=name
            )
=======
            raise RuntimeError(f"failed to move entity: service timed out")

        return True

    def delete_entity(self, name):
        self._logger.info(f"Attempting to delete prim named {name}")

        response = self.services.delete_prim.client.call_async(
            DeletePrim.Request(name=name)
>>>>>>> 7d2688e9
        )

        return True

        # TODO
        if response is None:
            raise RuntimeError(f"failed to delete entity: service timed out")

    def spawn_walls(self, walls):
        # return True
        self._logger.info(f"Attempting to spawn walls")

        # self.delete_walls()
        time.sleep(0.01)
        for i, wall in enumerate(walls):
            try:
                # print(f"wall {i+1}: {wall}")
                start = [wall.Start.x, wall.Start.y]
                end = [wall.End.x, wall.End.y]
                future = self.services.spawn_wall.client.call(
                    SpawnWall.Request(
<<<<<<< HEAD
                        name=f"wall_{next(self.wall_counter)}",
                        start=start,
                        end=end,
                        height=wall.height
=======
                        name=f"wall_{i+1}", start=start, end=end, height=wall.height
>>>>>>> 7d2688e9
                    )
                )

                self._logger.info(f"Successfully spawned wall {i+1}")

            except Exception as e:
                self._logger.error(str(e))
                raise  # Re-raise exception after logging

        self._logger.info("All walls spawned successfully.")
        self._all_removed=False
        return True

    # TODO: update
    def before_reset_task(self):
        self._delete_all_pedestrians("/Characters")
        # time.sleep(0.5)
        return True

    # TODO: update
    def after_reset_task(self):
        return True

    def _spawn_pedestrian(self, pedestrian: DynamicObstacle) -> bool:
        # TODO
        # implement externally managed pedestrians
        model_name = random.choice(
            [
                # "F_Business_02",
                # "F_Medical_01",
                # "M_Medical_01",
                # "biped_demo",
                # "female_adult_police_01_new",
                # "female_adult_police_02",
                # "female_adult_police_03_new",
                # "male_adult_construction_01_new",
                # "male_adult_construction_03",
                # "male_adult_construction_05_new",
                # "male_adult_police_04",
                "original_female_adult_business_02",
                "original_female_adult_medical_01",
                "original_female_adult_police_01",
                "original_female_adult_police_02",
                "original_female_adult_police_03",
                "original_male_adult_construction_01",
                "original_male_adult_construction_02",
                "original_male_adult_construction_03",
                "original_male_adult_construction_05",
                "original_male_adult_medical_01",
                "original_male_adult_police_04",
            ]
        )
        # new_name = pedestrian.name + str(self.num_of_peds)
        self.ped_dict[pedestrian.name] = model_name
        self.services.import_pedestrians.client.call(
            Pedestrian.Request(
                people=[
                    Person(
                        stage_prefix=f"/Characters/" + pedestrian.name,
                        character_name=model_name,
                        initial_pose=[
                            pedestrian.position.x,
                            pedestrian.position.y,
                            0.0,
                        ],
                        orientation=pedestrian.position.orientation,
                        controller_stats=False,
                    )
                ]
            )
        )
        nav_ped = NavPed()
        # /Characters/D_gazebo_actor_1/ManRoot/male_adult_police_04
        # nav_ped.path = "/Characters/D_gazebo_actor_1/ManRoot/male_adult_police_04"
        nav_ped.path = (
            f"/Characters/"
            + pedestrian.name
            # + "/"
            # + model_name
            + "/ManRoot/"
            + model_name.removeprefix("original_")
        )
        nav_ped.goal_pose = [
            pedestrian.waypoints[-1].x,
            pedestrian.waypoints[-1].y,
            0.0,
        ]
        # nav_ped.goal_pose = [5.0, 2.0, 0.0]
        nav_ped.velocity = 0.5
        req = MovePed.Request()
        req.nav_list = [nav_ped]
        self._move_pedestrian(req)
        self.num_of_peds += 1
        return True

    def _move_pedestrian(self, nav_list: MovePed.Request):
        response = self.services.move_pedestrians.client.call(nav_list)
        return True

    def _delete_all_pedestrians(self, prim_path):
        self._logger.info(f"Attempting to delete prim named {prim_path}")

        response = self.services.delete_all_pedestrians.client.call(
            DeletePrim.Request(name=prim_path)
        )

        return True

    def _spawn_robot(self, robot: Robot) -> bool:
        model = robot.model.get(
            [
                ModelType.URDF,
                # ModelType.USD
            ],
            loader_args=robot.asdict(),
        )
        if model.type == ModelType.URDF:
            robot_params = arena_simulation_setup.entities.robot.Robot(robot.model.name).model_params

            response = self.services.urdf_to_usd.client.call(
                UrdfToUsd.Request(
                    name=robot.name,
                    urdf_path=os.path.abspath(model.path),
                    robot_model=robot.model.name,
                    no_localization=False,
                    base_frame=robot_params.base_frame,
                    odom_frame=robot_params.odom_frame,
<<<<<<< HEAD
                    pose=robot.pose.to_msg(),
                    cmd_vel_topic=self.node.service_namespace(robot.name, 'cmd_vel')
=======
                    pose=robot.position.to_pose(),
                    cmd_vel_topic=self.node.service_namespace(robot.name, "cmd_vel"),
>>>>>>> 7d2688e9
                )
            )
            return True

        # TODO
        raise NotImplementedError(
            f"robot model of type {model.type} can't be spawned by {self.__class__.__name__}"
        )

    def _spawn_obstacle(self, obstacle: Obstacle) -> bool:
        model = obstacle.model.get([ModelType.USD])
        usd_path = os.path.abspath(model.path)
        response = self.services.import_obstacle.client.call(
            ImportObstacles.Request(
                name=obstacle.name,
                usd_path=usd_path,
                pose=obstacle.pose.to_msg(),
            )
        )
        return True

    def __init__(self, namespace):
        """Initialize IsaacSimulator

        Args:
            namespace: Namespace for the simulator
        """

        self._logger.info(f"Initializing IsaacSimulator with namespace: {namespace}")

        self.init_service_clients()
<<<<<<< HEAD
        self.wall_counter = itertools.count()
        self._all_removed: bool = True
        self._logger.info(
            f"Done initializing Isaac Sim")

    def remove_walls(self):
        self.delete_entity('walls')
        self.delete_entity('obstacles')
        self._all_removed = True
=======

        self._logger.info(f"Done initializing Isaac Sim")
        self.num_of_peds = 0

    def delete_walls(self):
        self.delete_entity("walls")
>>>>>>> 7d2688e9
<|MERGE_RESOLUTION|>--- conflicted
+++ resolved
@@ -24,6 +24,7 @@
 from task_generator.shared import DynamicObstacle, ModelType, Obstacle, Robot
 from task_generator.simulators import BaseSimulator
 import itertools
+
 
 @attrs.define()
 class _Service:
@@ -119,15 +120,8 @@
         assert isinstance(entity, Obstacle)
         return self._spawn_obstacle(entity)
 
-<<<<<<< HEAD
     def move_entity(self, name, pose):
-        self._logger.info(
-            f"Attempting to move entitiy: {name}"
-        )
-=======
-    def move_entity(self, name, position):
         self._logger.info(f"Attempting to move entitiy: {name}")
->>>>>>> 7d2688e9
 
         self._logger.info(f"position: {pose.position.x,pose.position.y}")
         self._logger.info(f"orientation: {pose.orientation}")
@@ -139,7 +133,6 @@
             )
         )
         if response is None:
-<<<<<<< HEAD
             raise RuntimeError(f'failed to move entity: service timed out')
         self._all_removed = False
         return True
@@ -155,17 +148,6 @@
             DeletePrim.Request(
                 name=name
             )
-=======
-            raise RuntimeError(f"failed to move entity: service timed out")
-
-        return True
-
-    def delete_entity(self, name):
-        self._logger.info(f"Attempting to delete prim named {name}")
-
-        response = self.services.delete_prim.client.call_async(
-            DeletePrim.Request(name=name)
->>>>>>> 7d2688e9
         )
 
         return True
@@ -187,14 +169,10 @@
                 end = [wall.End.x, wall.End.y]
                 future = self.services.spawn_wall.client.call(
                     SpawnWall.Request(
-<<<<<<< HEAD
                         name=f"wall_{next(self.wall_counter)}",
                         start=start,
                         end=end,
                         height=wall.height
-=======
-                        name=f"wall_{i+1}", start=start, end=end, height=wall.height
->>>>>>> 7d2688e9
                     )
                 )
 
@@ -205,12 +183,12 @@
                 raise  # Re-raise exception after logging
 
         self._logger.info("All walls spawned successfully.")
-        self._all_removed=False
+        self._all_removed = False
         return True
 
     # TODO: update
     def before_reset_task(self):
-        self._delete_all_pedestrians("/Characters")
+        self._delete_all_pedestrians("/pedestrians")
         # time.sleep(0.5)
         return True
 
@@ -253,29 +231,27 @@
             Pedestrian.Request(
                 people=[
                     Person(
-                        stage_prefix=f"/Characters/" + pedestrian.name,
+                        stage_prefix=pedestrian.name,
                         character_name=model_name,
                         initial_pose=[
-                            pedestrian.position.x,
-                            pedestrian.position.y,
+                            pedestrian.pose.position.x,
+                            pedestrian.pose.position.y,
                             0.0,
                         ],
-                        orientation=pedestrian.position.orientation,
+                        orientation=pedestrian.pose.orientation.to_yaw(),
                         controller_stats=False,
                     )
                 ]
             )
         )
         nav_ped = NavPed()
-        # /Characters/D_gazebo_actor_1/ManRoot/male_adult_police_04
-        # nav_ped.path = "/Characters/D_gazebo_actor_1/ManRoot/male_adult_police_04"
         nav_ped.path = (
-            f"/Characters/"
-            + pedestrian.name
-            # + "/"
-            # + model_name
-            + "/ManRoot/"
-            + model_name.removeprefix("original_")
+            os.path.join(
+                pedestrian.name,
+                # model_name,
+                "ManRoot",
+                model_name.removeprefix("original_"),
+            )
         )
         nav_ped.goal_pose = [
             pedestrian.waypoints[-1].x,
@@ -287,7 +263,7 @@
         req = MovePed.Request()
         req.nav_list = [nav_ped]
         self._move_pedestrian(req)
-        self.num_of_peds += 1
+        # self.num_of_peds += 1
         return True
 
     def _move_pedestrian(self, nav_list: MovePed.Request):
@@ -322,13 +298,8 @@
                     no_localization=False,
                     base_frame=robot_params.base_frame,
                     odom_frame=robot_params.odom_frame,
-<<<<<<< HEAD
                     pose=robot.pose.to_msg(),
                     cmd_vel_topic=self.node.service_namespace(robot.name, 'cmd_vel')
-=======
-                    pose=robot.position.to_pose(),
-                    cmd_vel_topic=self.node.service_namespace(robot.name, "cmd_vel"),
->>>>>>> 7d2688e9
                 )
             )
             return True
@@ -360,7 +331,6 @@
         self._logger.info(f"Initializing IsaacSimulator with namespace: {namespace}")
 
         self.init_service_clients()
-<<<<<<< HEAD
         self.wall_counter = itertools.count()
         self._all_removed: bool = True
         self._logger.info(
@@ -370,11 +340,4 @@
         self.delete_entity('walls')
         self.delete_entity('obstacles')
         self._all_removed = True
-=======
-
-        self._logger.info(f"Done initializing Isaac Sim")
-        self.num_of_peds = 0
-
-    def delete_walls(self):
-        self.delete_entity("walls")
->>>>>>> 7d2688e9
+        return True