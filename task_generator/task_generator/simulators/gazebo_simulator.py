--- conflicted
+++ resolved
@@ -52,22 +52,16 @@
         
         # Initialize service clients
         try:
-<<<<<<< HEAD
+
             self._node.get_logger().info("Creating Gazebo service clients...")
             
-            self._spawn_entity = self._node.create_client(SpawnEntity, '/world/diff_drive/create')
-            self._delete_entity = self._node.create_client(DeleteEntity, '/world/diff_drive/remove')
-            self._set_entity_pose = self._node.create_client(SetEntityPose, '/world/diff_drive/set_pose')
-            self._control_world = self._node.create_client(ControlWorld, '/world/diff_drive/control')
+            self._spawn_entity = self._node.create_client(SpawnEntity, '/world/default/create')
+            self._delete_entity = self._node.create_client(DeleteEntity, '/world/default/remove')
+            self._set_entity_pose = self._node.create_client(SetEntityPose, '/world/default/set_pose')
+            self._control_world = self._node.create_client(ControlWorld, '/world/default/control')
             
             self._node.get_logger().info("Successfully created all service clients")
             
-=======
-            self._spawn_entity = TASKGEN_NODE.create_client(SpawnEntity, '/world/default/create')
-            self._delete_entity = TASKGEN_NODE.create_client(DeleteEntity, '/world/default/remove')
-            self._set_entity_pose = TASKGEN_NODE.create_client(SetEntityPose, '/world/default/set_pose')
-            self._control_world = TASKGEN_NODE.create_client(ControlWorld, '/world/default/control')
->>>>>>> 7da42225
         except Exception as e:
             self._node.get_logger().error(f"Error creating service clients: {str(e)}")
             traceback.print_exc()
