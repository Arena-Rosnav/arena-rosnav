import rclpy
from rclpy.node import Node

from ros_gz_interfaces.srv import SpawnEntity, DeleteEntity, SetEntityPose, ControlWorld
from ros_gz_interfaces.msg import EntityFactory, WorldControl
from geometry_msgs.msg import PoseStamped, Pose, Quaternion, Point
import sys
<<<<<<< HEAD
import traceback
from task_generator.simulators import SimulatorFactory
=======
from task_generator.simulators import SimulatorRegistry
>>>>>>> 2ec86bd3
from task_generator.shared import rosparam_get
from task_generator.utils.geometry import quaternion_from_euler
from task_generator.constants import Constants
from task_generator.constants.runtime import Config
from task_generator.simulators import BaseSimulator

from task_generator.shared import ModelType, Namespace, PositionOrientation, RobotProps

<<<<<<< HEAD
=======
from task_generator import TASKGEN_NODE


>>>>>>> 2ec86bd3
class GazeboSimulator(BaseSimulator):
    def __init__(self, namespace, node: Node = None):
        """Initialize GazeboSimulator
        
        Args:
            namespace: Namespace for the simulator
            node (Node, optional): ROS2 node instance
        """
        # Ensure we have a valid node name
        node_name = namespace.strip('/').replace('/', '_')
        if not node_name:
            node_name = "gazebo_simulator"  # Default name if namespace is empty

        super().__init__(namespace=Namespace(node_name))
<<<<<<< HEAD
        
        # Store node reference
        self._node = node
        if self._node is None:
            from task_generator import TASKGEN_NODE
            self._node = TASKGEN_NODE
            
      
        self._node.get_logger().info(f"Initializing GazeboSimulator with namespace: {namespace}")
        
        self._goal_pub = self._node.create_publisher(
=======

        self._goal_pub = TASKGEN_NODE.create_publisher(
>>>>>>> 2ec86bd3
            PoseStamped,
            self._namespace("/goal"),
            10
        )
<<<<<<< HEAD
        
        # Robot model parameter
        self._node.declare_parameter('robot_model', '')
        self._robot_name = self._node.get_parameter('robot_model').value
        self._node.get_logger().info(f"Using robot model: {self._robot_name}")
        
        # Initialize service clients
        try:

            self._node.get_logger().info("Creating Gazebo service clients...")
            
            self._spawn_entity = self._node.create_client(SpawnEntity, '/world/default/create')
            self._delete_entity = self._node.create_client(DeleteEntity, '/world/default/remove')
            self._set_entity_pose = self._node.create_client(SetEntityPose, '/world/default/set_pose')
            self._control_world = self._node.create_client(ControlWorld, '/world/default/control')
            
            self._node.get_logger().info("Successfully created all service clients")
            
        except Exception as e:
            self._node.get_logger().error(f"Error creating service clients: {str(e)}")
            traceback.print_exc()
=======
        TASKGEN_NODE.declare_parameter('robot_model', '')
        self._robot_name = TASKGEN_NODE.get_parameter('robot_model').value

        # self._spawn_model = {
        #     ModelType.URDF: self.create_client(SpawnModel, '/gazebo/spawn_urdf_model'),
        #     ModelType.SDF: self.create_client(SpawnModel, '/gazebo/spawn_sdf_model'),
        # }

        # Note: There's no direct equivalent for set_model_state in the new Gazebo
        # self._move_model_srv = self.create_client(SetModelState, '/gazebo/set_model_state')

        # Pause and unpause are not directly available in new Gazebo
        # self._unpause = self.create_client(Empty, '/gazebo/unpause_physics')
        # self._pause = self.create_client(Empty, '/gazebo/pause_physics')
        # self._remove_model_srv = self.create_client(DeleteModel, '/gazebo/delete_model')

        # Initialize service clients
        # https://gazebosim.org/api/sim/8/entity_creation.html
        try:
            self._spawn_entity = TASKGEN_NODE.create_client(
                SpawnEntity, '/world/default/create')
            self._delete_entity = TASKGEN_NODE.create_client(
                DeleteEntity, '/world/default/remove')
            self._set_entity_pose = TASKGEN_NODE.create_client(
                SetEntityPose, '/world/default/set_pose')
            self._control_world = TASKGEN_NODE.create_client(
                ControlWorld, '/world/default/control')
        except Exception as e:
            TASKGEN_NODE.get_logger().error(
                f"Error creating clients: {str(e)}")
>>>>>>> 2ec86bd3
            return

        self._node.get_logger().info("Waiting for Gazebo services...")
        services = [
            (self._spawn_entity, "Spawn entity"),
            (self._delete_entity, "Delete entity"),
            (self._set_entity_pose, "Set entity pose"),
            (self._control_world, "Control world")
        ]

        services_ready = True
        for service, name in services:
            if not self._wait_for_service(service, name):
<<<<<<< HEAD
                services_ready = False
                
        if not services_ready:
            self._node.get_logger().error("Not all Gazebo services are available!")
            return

        self._node.get_logger().info("All Gazebo services are available now.")
=======
                return

        TASKGEN_NODE.get_logger().info("All Gazebo services are available now.")
        # resp_spawn = self._spawn_entity.call_async(req)
        # resp_delete = self._delete_entity.call_async(req)
        # resp_pose = self._set_entity_pose.call_async(req)
        # resp_world = self._control_world.call_async(req)
        # rclpy.spin_until_future_complete(TASKGEN_NODE, resp_spawn)
        # rclpy.spin_until_future_complete(TASKGEN_NODE, resp_delete)
        # rclpy.spin_until_future_complete(TASKGEN_NODE, resp_pose)
        # rclpy.spin_until_future_complete(TASKGEN_NODE, resp_world)

    def _wait_for_service(self, service, name, timeout=15.0):
        timeout_loop = timeout
        while not service.wait_for_service(timeout_sec=1.0):
            TASKGEN_NODE.get_logger().warn(
                f"{name} service not available, waiting again...")
            timeout_loop -= 1.0
            if timeout_loop <= 0:
                TASKGEN_NODE.get_logger().error(
                    f"{name} service not available after {timeout} seconds")
                return False
        return True
>>>>>>> 2ec86bd3

    def before_reset_task(self):
        self._node.get_logger().info("Pausing simulation before reset")
        self.pause_simulation()

    def after_reset_task(self):
        self._node.get_logger().info("Unpausing simulation after reset")
        try:
            self.unpause_simulation()
<<<<<<< HEAD
        except Exception as e:
            self._node.get_logger().error(f"Error unpausing simulation: {str(e)}")
            traceback.print_exc()
            raise
=======
        except ServiceException as e:  # Handling service exceptions in ROS 2
            self.get_logger().warn(f"ServiceException: {e}")
            raise ServiceException  # Re-raise the exception if needed
>>>>>>> 2ec86bd3

    def _wait_for_service(self, service, name, timeout=15.0):
        self._node.get_logger().info(f"Waiting for {name} service (timeout: {timeout}s)...")
        timeout_loop = timeout
        while not service.wait_for_service(timeout_sec=1.0):
            self._node.get_logger().warn(f"{name} service not available, waiting... ({timeout_loop}s remaining)")
            timeout_loop -= 1.0
            if timeout_loop <= 0:
                self._node.get_logger().error(f"{name} service not available after {timeout} seconds")
                return False
        self._node.get_logger().info(f"{name} service is now available")
        return True

    def move_entity(self, name, position):
        self._node.get_logger().info(f"Moving entity {name} to position: {position}")
        request = SetEntityPose.Request()
        request.entity = name
        request.pose = Pose(
            position=Point(x=position.x, y=position.y, z=0),
            orientation=Quaternion(
                *quaternion_from_euler(0.0, 0.0, position.orientation, axes="sxyz"))
        )
        
        try:
            future = self._set_entity_pose.call_async(request)
            rclpy.spin_until_future_complete(self._node, future)
            result = future.result()
            
            if result is None:
                self._node.get_logger().error(f"Move service call failed for {name}")
                return False
                
            self._node.get_logger().info(f"Move result for {name}: {result.success}")
            return result.success
            
        except Exception as e:
            self._node.get_logger().error(f"Error moving entity {name}: {str(e)}")
            traceback.print_exc()
            return False

    def spawn_entity(self, entity):
<<<<<<< HEAD
        self._node.get_logger().info(f"Attempting to spawn entity: {entity.name}")
        
        # Check service availability
        if not self._spawn_entity.wait_for_service(timeout_sec=10.0):
            self._node.get_logger().error("Spawn service not available!")
            return False
            
        try:
            # Create spawn request
            request = SpawnEntity.Request()
            request.entity_factory = EntityFactory()
            request.entity_factory.name = entity.name
            request.entity_factory.type = 'sdf'
            
            # Get model description
            model_description = entity.model.get(self.MODEL_TYPES).description
            request.entity_factory.sdf = model_description
            
            self._node.get_logger().info(f"Model description length for {entity.name}: {len(model_description)}")
            
            # Set pose
            request.entity_factory.pose = Pose(
                position=Point(x=entity.position.x, y=entity.position.y, z=0),
                orientation=Quaternion(*quaternion_from_euler(0.0, 0.0, entity.position.orientation, axes="sxyz"))
            )
            
            self._node.get_logger().info(f"Spawn position for {entity.name}: x={entity.position.x}, y={entity.position.y}")
=======
        request = SpawnEntity.Request()
        request.entity_factory = EntityFactory()
        request.entity_factory.name = entity.name
        request.entity_factory.type = 'sdf'  # or 'urdf' depending on your model type
        request.entity_factory.sdf = entity.model.get(
            self.MODEL_TYPES).description
        request.entity_factory.pose = Pose(
            position=Point(x=entity.position.x, y=entity.position.y, z=0),
            orientation=Quaternion(
                *quaternion_from_euler(0.0, 0.0, entity.position.orientation, axes="sxyz"))
        )

        if isinstance(entity, RobotProps):
            TASKGEN_NODE.declare_parameter(Namespace(entity.name)(
                "robot_description"), entity.model.get(self.MODEL_TYPES).description)
            TASKGEN_NODE.declare_parameter(Namespace(entity.name)(
                "tf_prefix"), str(Namespace(entity.name)))
>>>>>>> 2ec86bd3

            # For robots, declare additional parameters
            if isinstance(entity, RobotProps):
                self._node.get_logger().info(f"Entity {entity.name} is a robot, declaring additional parameters")
                self._node.declare_parameter(
                    Namespace(entity.name)("robot_description"), 
                    entity.model.get(self.MODEL_TYPES).description
                )
                self._node.declare_parameter(
                    Namespace(entity.name)("tf_prefix"), 
                    str(Namespace(entity.name))
                )

<<<<<<< HEAD
            # Send spawn request
            self._node.get_logger().info(f"Sending spawn request for {entity.name}")
            future = self._spawn_entity.call_async(request)
            rclpy.spin_until_future_complete(self._node, future)
            result = future.result()
            
            if result is None:
                self._node.get_logger().error(f"Spawn service call failed for {entity.name}")
                return False
                
            self._node.get_logger().info(f"Spawn result for {entity.name}: {result.success}")
            return result.success
            
        except Exception as e:
            self._node.get_logger().error(f"Error spawning entity {entity.name}: {str(e)}")
            traceback.print_exc()
            return False

    def delete_entity(self, name: str):
        self._node.get_logger().info(f"Attempting to delete entity: {name}")
        request = DeleteEntity.Request()
        request.entity = name
        
        try:
            future = self._delete_entity.call_async(request)
            rclpy.spin_until_future_complete(self._node, future)
            result = future.result()
            
            if result is None:
                self._node.get_logger().error(f"Delete service call failed for {name}")
                return False
                
            self._node.get_logger().info(f"Delete result for {name}: {result.success}")
            return result.success
            
        except Exception as e:
            self._node.get_logger().error(f"Error deleting entity {name}: {str(e)}")
            traceback.print_exc()
            return False
    
=======
    def delete_entity(self, name):
        request = DeleteEntity.Request()
        request.entity = name
        future = self._delete_entity.call_async(request)
        rclpy.spin_until_future_complete(self, future)
        return future.result().success

>>>>>>> 2ec86bd3
    def pause_simulation(self):
        self._node.get_logger().info("Attempting to pause simulation")
        request = ControlWorld.Request()
        request.world_control = WorldControl()
        request.world_control.pause = True
        
        try:
            future = self._control_world.call_async(request)
            rclpy.spin_until_future_complete(self._node, future)
            result = future.result()
            
            if result is None:
                self._node.get_logger().error("Pause service call failed")
                return False
                
            self._node.get_logger().info(f"Pause result: {result.success}")
            return result.success
            
        except Exception as e:
            self._node.get_logger().error(f"Error pausing simulation: {str(e)}")
            traceback.print_exc()
            return False

    def unpause_simulation(self):
        self._node.get_logger().info("Attempting to unpause simulation")
        request = ControlWorld.Request()
        request.world_control = WorldControl()
        request.world_control.pause = False
        
        try:
            future = self._control_world.call_async(request)
            rclpy.spin_until_future_complete(self._node, future)
            result = future.result()
            
            if result is None:
                self._node.get_logger().error("Unpause service call failed")
                return False
                
            self._node.get_logger().info(f"Unpause result: {result.success}")
            return result.success
            
        except Exception as e:
            self._node.get_logger().error(f"Error unpausing simulation: {str(e)}")
            traceback.print_exc()
            return False

    def step_simulation(self, steps):
        self._node.get_logger().info(f"Stepping simulation by {steps} steps")
        request = ControlWorld.Request()
        request.world_control = WorldControl()
        request.world_control.multi_step = steps
        
        try:
            future = self._control_world.call_async(request)
            rclpy.spin_until_future_complete(self._node, future)
            result = future.result()
            
            if result is None:
                self._node.get_logger().error("Step service call failed")
                return False
                
            self._node.get_logger().info(f"Step result: {result.success}")
            return result.success
            
        except Exception as e:
            self._node.get_logger().error(f"Error stepping simulation: {str(e)}")
            traceback.print_exc()
            return False

    def _publish_goal(self, goal: PositionOrientation):
        self._node.get_logger().info(f"Publishing goal: x={goal.x}, y={goal.y}, orientation={goal.orientation}")
        goal_msg = PoseStamped()
        goal_msg.header.stamp = self._node.get_clock().now().to_msg()
        goal_msg.header.frame_id = "map"
        goal_msg.pose.position.x = goal.x
        goal_msg.pose.position.y = goal.y
        goal_msg.pose.orientation = Quaternion(
            *quaternion_from_euler(0.0, 0.0, goal.orientation, axes="sxyz"))

        self._goal_pub.publish(goal_msg)
        self._node.get_logger().info("Goal published")<|MERGE_RESOLUTION|>--- conflicted
+++ resolved
@@ -5,12 +5,8 @@
 from ros_gz_interfaces.msg import EntityFactory, WorldControl
 from geometry_msgs.msg import PoseStamped, Pose, Quaternion, Point
 import sys
-<<<<<<< HEAD
 import traceback
-from task_generator.simulators import SimulatorFactory
-=======
 from task_generator.simulators import SimulatorRegistry
->>>>>>> 2ec86bd3
 from task_generator.shared import rosparam_get
 from task_generator.utils.geometry import quaternion_from_euler
 from task_generator.constants import Constants
@@ -19,12 +15,9 @@
 
 from task_generator.shared import ModelType, Namespace, PositionOrientation, RobotProps
 
-<<<<<<< HEAD
-=======
 from task_generator import TASKGEN_NODE
 
 
->>>>>>> 2ec86bd3
 class GazeboSimulator(BaseSimulator):
     def __init__(self, namespace, node: Node = None):
         """Initialize GazeboSimulator
@@ -39,7 +32,6 @@
             node_name = "gazebo_simulator"  # Default name if namespace is empty
 
         super().__init__(namespace=Namespace(node_name))
-<<<<<<< HEAD
         
         # Store node reference
         self._node = node
@@ -49,17 +41,11 @@
             
       
         self._node.get_logger().info(f"Initializing GazeboSimulator with namespace: {namespace}")
-        
-        self._goal_pub = self._node.create_publisher(
-=======
-
         self._goal_pub = TASKGEN_NODE.create_publisher(
->>>>>>> 2ec86bd3
             PoseStamped,
             self._namespace("/goal"),
             10
         )
-<<<<<<< HEAD
         
         # Robot model parameter
         self._node.declare_parameter('robot_model', '')
@@ -81,38 +67,6 @@
         except Exception as e:
             self._node.get_logger().error(f"Error creating service clients: {str(e)}")
             traceback.print_exc()
-=======
-        TASKGEN_NODE.declare_parameter('robot_model', '')
-        self._robot_name = TASKGEN_NODE.get_parameter('robot_model').value
-
-        # self._spawn_model = {
-        #     ModelType.URDF: self.create_client(SpawnModel, '/gazebo/spawn_urdf_model'),
-        #     ModelType.SDF: self.create_client(SpawnModel, '/gazebo/spawn_sdf_model'),
-        # }
-
-        # Note: There's no direct equivalent for set_model_state in the new Gazebo
-        # self._move_model_srv = self.create_client(SetModelState, '/gazebo/set_model_state')
-
-        # Pause and unpause are not directly available in new Gazebo
-        # self._unpause = self.create_client(Empty, '/gazebo/unpause_physics')
-        # self._pause = self.create_client(Empty, '/gazebo/pause_physics')
-        # self._remove_model_srv = self.create_client(DeleteModel, '/gazebo/delete_model')
-
-        # Initialize service clients
-        # https://gazebosim.org/api/sim/8/entity_creation.html
-        try:
-            self._spawn_entity = TASKGEN_NODE.create_client(
-                SpawnEntity, '/world/default/create')
-            self._delete_entity = TASKGEN_NODE.create_client(
-                DeleteEntity, '/world/default/remove')
-            self._set_entity_pose = TASKGEN_NODE.create_client(
-                SetEntityPose, '/world/default/set_pose')
-            self._control_world = TASKGEN_NODE.create_client(
-                ControlWorld, '/world/default/control')
-        except Exception as e:
-            TASKGEN_NODE.get_logger().error(
-                f"Error creating clients: {str(e)}")
->>>>>>> 2ec86bd3
             return
 
         self._node.get_logger().info("Waiting for Gazebo services...")
@@ -126,18 +80,14 @@
         services_ready = True
         for service, name in services:
             if not self._wait_for_service(service, name):
-<<<<<<< HEAD
                 services_ready = False
                 
         if not services_ready:
             self._node.get_logger().error("Not all Gazebo services are available!")
             return
 
+
         self._node.get_logger().info("All Gazebo services are available now.")
-=======
-                return
-
-        TASKGEN_NODE.get_logger().info("All Gazebo services are available now.")
         # resp_spawn = self._spawn_entity.call_async(req)
         # resp_delete = self._delete_entity.call_async(req)
         # resp_pose = self._set_entity_pose.call_async(req)
@@ -147,18 +97,7 @@
         # rclpy.spin_until_future_complete(TASKGEN_NODE, resp_pose)
         # rclpy.spin_until_future_complete(TASKGEN_NODE, resp_world)
 
-    def _wait_for_service(self, service, name, timeout=15.0):
-        timeout_loop = timeout
-        while not service.wait_for_service(timeout_sec=1.0):
-            TASKGEN_NODE.get_logger().warn(
-                f"{name} service not available, waiting again...")
-            timeout_loop -= 1.0
-            if timeout_loop <= 0:
-                TASKGEN_NODE.get_logger().error(
-                    f"{name} service not available after {timeout} seconds")
-                return False
-        return True
->>>>>>> 2ec86bd3
+
 
     def before_reset_task(self):
         self._node.get_logger().info("Pausing simulation before reset")
@@ -168,16 +107,10 @@
         self._node.get_logger().info("Unpausing simulation after reset")
         try:
             self.unpause_simulation()
-<<<<<<< HEAD
         except Exception as e:
             self._node.get_logger().error(f"Error unpausing simulation: {str(e)}")
             traceback.print_exc()
             raise
-=======
-        except ServiceException as e:  # Handling service exceptions in ROS 2
-            self.get_logger().warn(f"ServiceException: {e}")
-            raise ServiceException  # Re-raise the exception if needed
->>>>>>> 2ec86bd3
 
     def _wait_for_service(self, service, name, timeout=15.0):
         self._node.get_logger().info(f"Waiting for {name} service (timeout: {timeout}s)...")
@@ -219,7 +152,6 @@
             return False
 
     def spawn_entity(self, entity):
-<<<<<<< HEAD
         self._node.get_logger().info(f"Attempting to spawn entity: {entity.name}")
         
         # Check service availability
@@ -247,25 +179,6 @@
             )
             
             self._node.get_logger().info(f"Spawn position for {entity.name}: x={entity.position.x}, y={entity.position.y}")
-=======
-        request = SpawnEntity.Request()
-        request.entity_factory = EntityFactory()
-        request.entity_factory.name = entity.name
-        request.entity_factory.type = 'sdf'  # or 'urdf' depending on your model type
-        request.entity_factory.sdf = entity.model.get(
-            self.MODEL_TYPES).description
-        request.entity_factory.pose = Pose(
-            position=Point(x=entity.position.x, y=entity.position.y, z=0),
-            orientation=Quaternion(
-                *quaternion_from_euler(0.0, 0.0, entity.position.orientation, axes="sxyz"))
-        )
-
-        if isinstance(entity, RobotProps):
-            TASKGEN_NODE.declare_parameter(Namespace(entity.name)(
-                "robot_description"), entity.model.get(self.MODEL_TYPES).description)
-            TASKGEN_NODE.declare_parameter(Namespace(entity.name)(
-                "tf_prefix"), str(Namespace(entity.name)))
->>>>>>> 2ec86bd3
 
             # For robots, declare additional parameters
             if isinstance(entity, RobotProps):
@@ -279,7 +192,6 @@
                     str(Namespace(entity.name))
                 )
 
-<<<<<<< HEAD
             # Send spawn request
             self._node.get_logger().info(f"Sending spawn request for {entity.name}")
             future = self._spawn_entity.call_async(request)
@@ -320,15 +232,6 @@
             traceback.print_exc()
             return False
     
-=======
-    def delete_entity(self, name):
-        request = DeleteEntity.Request()
-        request.entity = name
-        future = self._delete_entity.call_async(request)
-        rclpy.spin_until_future_complete(self, future)
-        return future.result().success
-
->>>>>>> 2ec86bd3
     def pause_simulation(self):
         self._node.get_logger().info("Attempting to pause simulation")
         request = ControlWorld.Request()
