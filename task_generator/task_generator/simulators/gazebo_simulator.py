import math
import traceback
import typing

import attrs
import launch
import launch_ros
import rclpy
from geometry_msgs.msg import PoseStamped, PoseWithCovarianceStamped, TransformStamped
from ros_gz_interfaces.msg import Entity, EntityFactory, WorldControl
from ros_gz_interfaces.srv import (ControlWorld, DeleteEntity, SetEntityPose,
                                   SpawnEntity)
from tf2_ros import StaticTransformBroadcaster

from task_generator.shared import (EntityProps, Model, ModelType, ModelWrapper,
                                   PositionOrientation, RobotProps, Wall)
from task_generator.simulators import BaseSimulator


class GazeboSimulator(BaseSimulator):

    _walls_entities: typing.List[str]

    def _set_up_services(self):

        self.node.do_launch(
            launch.LaunchDescription([
                launch_ros.actions.Node(
                    package='ros_gz_bridge',
                    executable='parameter_bridge',
                    name='gz_services_bridge',
                    output='screen',
                    arguments=[
                        '/world/default/create@ros_gz_interfaces/srv/SpawnEntity',
                        '/world/default/remove@ros_gz_interfaces/srv/DeleteEntity',
                        '/world/default/set_pose@ros_gz_interfaces/srv/SetEntityPose',
                        '/world/default/control@ros_gz_interfaces/srv/ControlWorld',
                    ],
                    parameters=[{'use_sim_time': True}],
                )
            ])
        )

        # Initialize service clients
        # https://gazebosim.org/api/sim/8/entity_creation.html
        self._spawn_entity = self.node.create_client(
            SpawnEntity,
            '/world/default/create',
            callback_group=rclpy.callback_groups.MutuallyExclusiveCallbackGroup(),
        )
        self._delete_entity = self.node.create_client(
            DeleteEntity,
            '/world/default/remove',
            callback_group=rclpy.callback_groups.MutuallyExclusiveCallbackGroup(),
        )
        self._set_entity_pose = self.node.create_client(
            SetEntityPose,
            '/world/default/set_pose',
            callback_group=rclpy.callback_groups.MutuallyExclusiveCallbackGroup(),
        )
        self._control_world = self.node.create_client(
            ControlWorld,
            '/world/default/control',
            callback_group=rclpy.callback_groups.MutuallyExclusiveCallbackGroup(),
        )

        self.node.get_logger().info("Waiting for gazebo services...")
        services = (
            (self._spawn_entity, "spawn entity"),
            (self._delete_entity, "delete entity"),
            (self._set_entity_pose, "set entity pose"),
            (self._control_world, "control world"),
        )

        # for service, name in services:
        #     if not service.wait_for_service(10):
        #         raise RuntimeError(f'service {name} ({service.srv_name}) not available')

        self.node.get_logger().info("All Gazebo services are available now.")

    def __init__(self, namespace):
        """Initialize GazeboSimulator

        Args:
            namespace: Namespace for the simulator
        """

        super().__init__(namespace=namespace)

        self._set_up_services()
        
        self._tf_broadcaster = StaticTransformBroadcaster(self.node)

        self.node.get_logger().info(
            f"Initializing GazeboSimulator with namespace: {namespace}")
        self._goal_pub = self.node.create_publisher(
            PoseStamped,
            self._namespace("goal"),
            10,
            callback_group=rclpy.callback_groups.MutuallyExclusiveCallbackGroup(),
        )
        self.entities = {}
        self._walls_entities = []

    def before_reset_task(self):
        self.node.get_logger().info("Pausing simulation before reset")
        self.pause_simulation()

    def after_reset_task(self):
        self.node.get_logger().info("Unpausing simulation after reset")
        try:
            self.unpause_simulation()
        except Exception as e:
            self.node.get_logger().error(
                f"Error unpausing simulation: {str(e)}")
            traceback.print_exc()
            raise

    def move_entity(self, name, position):
        self.node.get_logger().info(
            f"Attempting to move entity: {name}")
        self.node.get_logger().info(
            f"Moving entity {name} to position: {position}")
        request = SetEntityPose.Request()
        request.entity = Entity(
            name=name,
            type=Entity.MODEL,
        )
        request.pose = position.to_pose()

        try:
            self._set_entity_pose.wait_for_service()
            result = self._set_entity_pose.call(request)

            if result is None:
                self.node.get_logger().error(f"Move service call failed for {name}")
                return False

            self.node.get_logger().info(f"Move result for {name}: {result.success}")

            if result.success and isinstance((entity := self.entities.get(name, None)), RobotProps):
                entity = attrs.evolve(entity, position=position)
                self.entities[name] = entity
                self._robot_initialpose(entity)
                self._publish_transform(entity)

            return result.success

        except Exception as e:
            self.node.get_logger().error(f"Error moving entity {name}: {str(e)}")
            traceback.print_exc()
            return False

    def spawn_entity(self, entity):
        try:
            # Create spawn request
            request = SpawnEntity.Request()
            request.entity_factory = EntityFactory()
            request.entity_factory.name = entity.name

            # Get model description
            model_description = entity.model.get([ModelType.SDF, ModelType.URDF]).description

            if isinstance(entity, RobotProps):
                model_description = model_description.replace("jackal_default_name", entity.name)
                self._robot_initialpose(entity)
                self._robot_bridge(entity, model_description)
                self._publish_transform(entity)

            request.entity_factory.sdf = model_description

            # Set pose
            request.entity_factory.pose = entity.position.to_pose()

            self.node.get_logger().info(
                f"Spawn position for {entity.name}: x={entity.position.x}, y={entity.position.y}")

            self._spawn_entity.wait_for_service()
            self.node.get_logger().info(f"Sending spawn request for {entity.name}")
            result = self._spawn_entity.call(request)

            if result is None:
                self.node.get_logger().error(
                    f"Spawn service call failed for {entity.name}")
                return False

            self.node.get_logger().info(
                f"Spawn result for {entity.name}: {result.success}")

            self.entities[entity.name] = entity

            return result.success

        except Exception as e:
            self.node.get_logger().error(
                f"Error spawning entity {entity.name}: {str(e)}")
            traceback.print_exc()
            return False

    def delete_entity(self, name: str):
        self.node.get_logger().info(
            f"Attempting to delete entity: {name}")

        if not name in self.entities:
            return False

        self.node.get_logger().info(f"Attempting to delete entity: {name}")
        request = DeleteEntity.Request()
        request.entity = Entity(
            name=name,
            type=Entity.MODEL,
        )

        try:
            self._delete_entity.wait_for_service()
            result = self._delete_entity.call(request)

            if result is None:
                self.node.get_logger().error(
                    f"Delete service call failed for {name}")
                return False

            self.node.get_logger().info(
                f"Delete result for {name}: {result.success}")

            if result.success:
                del self.entities[name]

            return result.success

        except Exception as e:
            self.node.get_logger().error(
                f"Error deleting entity {name}: {str(e)}")
            traceback.print_exc()
            return False

    def pause_simulation(self):
        return True  # TODO
        self.node.get_logger().info("Attempting to pause simulation")
        request = ControlWorld.Request()
        request.world_control = WorldControl()
        request.world_control.pause = True

        try:
            self._control_world.wait_for_service()
            result = self._control_world.call(request)

            if result is None:
                self.node.get_logger().error("Pause service call failed")
                return False

            self.node.get_logger().info(f"Pause result: {result.success}")
            return result.success

        except Exception as e:
            self.node.get_logger().error(f"Error pausing simulation: {str(e)}")
            traceback.print_exc()
            return False

    def unpause_simulation(self):
        self.node.get_logger().info("Attempting to unpause simulation")
        request = ControlWorld.Request()
        request.world_control = WorldControl()
        request.world_control.pause = False

        try:
            self._control_world.wait_for_service()
            result = self._control_world.call(request)

            if result is None:
                self.node.get_logger().error("Unpause service call failed")
                return False

            self.node.get_logger().info(f"Unpause result: {result.success}")
            return result.success

        except Exception as e:
            self.node.get_logger().error(
                f"Error unpausing simulation: {str(e)}")
            traceback.print_exc()
            return False

    def step_simulation(self, steps):
        self.node.get_logger().info(f"Stepping simulation by {steps} steps")
        request = ControlWorld.Request()
        request.world_control = WorldControl()
        request.world_control.multi_step = steps

        try:
            self._control_world.wait_for_service()
            result = self._control_world.call(request)

            if result is None:
                self.node.get_logger().error("Step service call failed")
                return False

            self.node.get_logger().info(f"Step result: {result.success}")
            return result.success

        except Exception as e:
            self.node.get_logger().error(
                f"Error stepping simulation: {str(e)}")
            traceback.print_exc()
            return False

    def _publish_goal(self, goal: PositionOrientation):
        self.node.get_logger().info(
            f"Publishing goal: x={goal.x}, y={goal.y}, orientation={goal.orientation}")
        goal_msg = PoseStamped()
        goal_msg.header.stamp = self.node.get_clock().now().to_msg()
        goal_msg.header.frame_id = "map"
        goal_msg.pose = goal.to_pose()
        self._goal_pub.publish(goal_msg)
        self.node.get_logger().info("Goal published")

    def spawn_walls(self, walls) -> bool:
        wall_name = f"custom_wall_{len(self._walls_entities)}"
        # wall_positions = [(0, 0), (5, 0), (5, 5), (0, 5), (0, 0)]  # A square wall
        wall_height = 3.0  # Wall height in meters
        wall_thickness = 0.2  # Wall thickness in meters
        base_position = (0, 0, 0)  # Offset the wall to (10, 10, 0)

        self.node.get_logger().info(f"Attempting to spawn walls: {wall_name}")

        # Generate the SDF string for walls
        wall_sdf = self._generate_wall_sdf(
            name=wall_name,
            walls=walls,
            height=wall_height,
            thickness=wall_thickness,
            base_position=base_position
        )

        if not wall_sdf:
            self.node.get_logger().error(f"Failed to generate SDF for walls: {wall_name}")
            return False

        entity = EntityProps(
            position=PositionOrientation(x=0, y=0, orientation=0),
            model=ModelWrapper.from_model(
                Model(
                    type=ModelType.SDF,
                    name=wall_name,
                    description=wall_sdf,
                    path='',
                )
            ),
            name=wall_name,
            extra={},
        )

        self.spawn_entity(entity)
        self._walls_entities.append(wall_name)

        return True

    def remove_walls(self) -> bool:
        for entity in self._walls_entities:
            self.delete_entity(entity)
        self._walls_entities = []
        return True

    def _generate_wall_sdf(
        self,
        name: str,
        walls: typing.List[Wall],
        height: float,
        thickness: float,
        base_position: typing.Tuple[float, float, float] = (0, 0, 0),
    ) -> str:
        """
        Generate an SDF string for a wall structure based on given parameters and base position.
        """
        try:
            sdf_template = """
            <sdf version="1.6">
                <model name="{name}">
                    <pose>{base_x} {base_y} {base_z} 0 0 0</pose>
                    {links}
                    <static>true</static>
                </model>
            </sdf>
            """
            link_template = """
            <link name="wall_segment_{index}">
                <visual name="visual">
                    <geometry>
                        <box>
                            <size>{length} {thickness} {height}</size>
                        </box>
                    </geometry>
                    <material>
                        <ambient>0.7 0.7 0.7 1</ambient>
                    </material>
                </visual>
                <collision name="collision">
                    <geometry>
                        <box>
                            <size>{length} {thickness} {height}</size>
                        </box>
                    </geometry>
                </collision>
                <pose>{x} {y} {z} 0 0 {orientation}</pose>
            </link>
            """
            links = []
            base_x, base_y, base_z = base_position
            z = height / 2.0  # Center the wall height relative to the base

            for i, w in enumerate(walls):
                x1, y1, x2, y2 = w.Start.x, w.Start.y, w.End.x, w.End.y
                length = ((x2 - x1) ** 2 + (y2 - y1) ** 2) ** 0.5
                orientation = math.atan2(y2 - y1, x2 - x1)
                x = (x1 + x2) / 2 + base_x
                y = (y1 + y2) / 2 + base_y

                links.append(
                    link_template.format(
                        index=i,
                        length=length,
                        thickness=thickness,
                        height=height,
                        x=x,
                        y=y,
                        z=z + base_z,
                        orientation=orientation
                    )
                )

            return sdf_template.format(
                name=name,
                base_x=base_x,
                base_y=base_y,
                base_z=base_z,
                links="\n".join(links)
            )

        except Exception as e:
            self.node.get_logger().error(f"Error generating SDF: {repr(e)}")
            return None

    def _robot_bridge(self, robot: RobotProps, description: str):
        launch_description = launch.LaunchDescription()

        gz_topic = '/model/' + robot.name
        launch_description.add_action(
            launch_ros.actions.PushRosNamespace(
                namespace=self.node.service_namespace(robot.name)
            )
        )
        launch_description.add_action(
            launch_ros.actions.Node(
                package='ros_gz_bridge',
                executable='parameter_bridge',
                output='screen',
                arguments=[
                    # Odometry (Gazebo -> ROS2)
                    gz_topic + '/odometry@nav_msgs/msg/Odometry[gz.msgs.Odometry',
                    # IMU (Gazebo -> ROS2)
                    '/world/default/model/' + robot.name + '/link/base_link/sensor/imu_sensor/imu@sensor_msgs/msg/Imu[gz.msgs.IMU',
                    # Velocity command (ROS2 -> Gazebo)
                    gz_topic + '/cmd_vel@geometry_msgs/msg/Twist]gz.msgs.Twist',
                    # LiDAR Scan (Gazebo -> ROS2)
                    '/world/default/model/' + robot.name + '/link/base_link/sensor/gpu_lidar/scan@sensor_msgs/msg/LaserScan[gz.msgs.LaserScan',
                    # LiDAR Point Cloud (Gazebo -> ROS2)
                    '/world/default/model/' + robot.name + '/link/base_link/sensor/gpu_lidar/scan/points@sensor_msgs/msg/PointCloud2[gz.msgs.PointCloudPacked',
                    # TF Data (Gazebo -> ROS2)
                    gz_topic + '/tf@tf2_msgs/msg/TFMessage[gz.msgs.Pose_V',
                    gz_topic + '/tf_static@tf2_msgs/msg/TFMessage[gz.msgs.Pose_V'
                ],
                remappings=[
                    (gz_topic + '/tf', '/tf'),
                    (gz_topic + '/odometry', 'odom'),
                    ('/world/default/model/' + robot.name + '/link/base_link/sensor/imu_sensor/imu', 'imu/data'),
                    (gz_topic + '/cmd_vel', 'cmd_vel'),
                    ('/world/default/model/' + robot.name + '/link/base_link/sensor/gpu_lidar/scan', 'lidar'),
                    ('/world/default/model/' + robot.name + '/link/base_link/sensor/gpu_lidar/scan/points', 'lidar/points'),
                ],
                parameters=[{'use_sim_time': True}],
            )
        )
        # launch_description.add_action(
        #     launch_ros.actions.Node(
        #         package='robot_state_publisher',
        #         executable='robot_state_publisher',
        #         name='robot_state_publisher',
        #         output='screen',
        #         parameters=[
        #             {'use_sim_time': True},
        #             {'robot_description': description},
        #             {'frame_prefix': robot.frame}
        #         ],
        #     )
        # )

        # launch_description.add_action(
        #     launch_ros.actions.Node(
        #         package='joint_state_publisher',
        #         executable='joint_state_publisher',
        #         output='screen',
        #         parameters=[
        #             {'use_sim_time': True},
        #             {'robot_description': description},  # Ensure URDF is passed here too
        #         ],
        #         remappings=[('/joint_states', '/joint_states')]
        #     )
        # )
<<<<<<< HEAD
        # launch_description.add_action(
        #     launch_ros.actions.Node(
        #         package="tf2_ros",
        #         executable="static_transform_publisher",
        #         name="map_to_odomframe_publisher",
        #         arguments=[str(robot.position.x), str(robot.position.y), "0", "0", "0", str(robot.position.orientation), "map", robot.frame + "odom"],
        #         parameters=[{'use_sim_time': True}],
        #     ),
        # )
=======
>>>>>>> d06d02e6
        self.node.do_launch(launch_description)

    def _robot_initialpose(self, robot: RobotProps):
        pose = PoseWithCovarianceStamped()
        pose.pose.pose = robot.position.to_pose()
        pose.header.frame_id = "map"

        self.node.create_publisher(
            PoseWithCovarianceStamped,
            self.node.service_namespace(robot.name, "initialpose"),
            qos_profile=1,
            callback_group=rclpy.callback_groups.MutuallyExclusiveCallbackGroup(),
        ).publish(pose)

    def _publish_transform(self, robot: RobotProps):
        """Publish the map to robot_frame + odom transform dynamically."""
        transform = TransformStamped()
        transform.header.stamp = self.node.get_clock().now().to_msg()
        transform.header.frame_id = "map"
        transform.child_frame_id = robot.frame + "odom"
        transform.transform.translation.x = float(robot.position.x)
        transform.transform.translation.y = float(robot.position.y)
        transform.transform.translation.z = 0.0
        transform.transform.rotation.z = math.sin(robot.position.orientation / 2.0)
        transform.transform.rotation.w = math.cos(robot.position.orientation / 2.0)
        transform.transform.rotation.x = 0.0
        transform.transform.rotation.y = 0.0

        self._tf_broadcaster.sendTransform(transform)
        self.node.get_logger().info(
            f"Published updated transform for {robot.name}: x={robot.position.x}, y={robot.position.y}, orientation={robot.position.orientation}")<|MERGE_RESOLUTION|>--- conflicted
+++ resolved
@@ -505,7 +505,6 @@
         #         remappings=[('/joint_states', '/joint_states')]
         #     )
         # )
-<<<<<<< HEAD
         # launch_description.add_action(
         #     launch_ros.actions.Node(
         #         package="tf2_ros",
@@ -515,8 +514,6 @@
         #         parameters=[{'use_sim_time': True}],
         #     ),
         # )
-=======
->>>>>>> d06d02e6
         self.node.do_launch(launch_description)
 
     def _robot_initialpose(self, robot: RobotProps):
