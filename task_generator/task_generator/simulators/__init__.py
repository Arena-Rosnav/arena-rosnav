--- conflicted
+++ resolved
@@ -61,63 +61,22 @@
         raise NotImplementedError()
 
 
-<<<<<<< HEAD
-class SimulatorFactory:
-    registry: typing.Dict[Constants.Simulator,
-                          typing.Callable[[], typing.Type[BaseSimulator]]] = {}
-
-    @classmethod
-    def register(cls, name: Constants.Simulator):
-        def inner_wrapper(class_loader):
-            assert name not in cls.registry, f"Simulator '{name}' already exists!"
-
-            cls.registry[name] = class_loader
-            return class_loader
-
-        return inner_wrapper
-
-    @classmethod
-    def instantiate(cls, name: Constants.Simulator) -> typing.Type[BaseSimulator]:
-        assert name in cls.registry, f"Simulator '{name}' is not registered!"
-
-        simulator = cls.registry[name]()
-
-        return simulator
-
-
-@SimulatorFactory.register(Constants.Simulator.DUMMY)
-def lazy_dummy():
-    from .dummy_simulator import DummySimulator
-    return DummySimulator
-
-
-@SimulatorFactory.register(Constants.Simulator.FLATLAND)
-=======
 SimulatorRegistry = Registry[Constants.Simulator, BaseSimulator]()
 
 
 @SimulatorRegistry.register(Constants.Simulator.FLATLAND)
->>>>>>> 2ec86bd3
 def lazy_flatland():
     from .flatland_simulator import FlatlandSimulator
     return FlatlandSimulator
 
 
-<<<<<<< HEAD
-@SimulatorFactory.register(Constants.Simulator.GAZEBO)
-=======
 @SimulatorRegistry.register(Constants.Simulator.GAZEBO)
->>>>>>> 2ec86bd3
 def lazy_gazebo():
     from .gazebo_simulator import GazeboSimulator
     return GazeboSimulator
 
 
-<<<<<<< HEAD
-@SimulatorFactory.register(Constants.Simulator.UNITY)
-=======
 @SimulatorRegistry.register(Constants.Simulator.UNITY)
->>>>>>> 2ec86bd3
 def lazy_unity():
     from .unity_simulator import UnitySimulator
     return UnitySimulator