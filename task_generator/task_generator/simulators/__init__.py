import itertools
import typing

from task_generator import NodeInterface, ConfigNodeInterface
from task_generator.constants import Constants
from task_generator.shared import ModelType, EntityProps, Namespace, PositionOrientation
from task_generator.utils.registry import Registry


<<<<<<< HEAD

class BaseSimulator:
=======
class BaseSimulator(NodeInterface, ConfigNodeInterface):
>>>>>>> d7265bd5

    _namespace: Namespace

    _spawn_model: typing.Dict[ModelType, typing.Callable]

    __counter: itertools.count

    def __init__(self, namespace: Namespace):
        NodeInterface.__init__(self)
        ConfigNodeInterface.__init__(self)

        self._namespace = namespace
        self._spawn_model = dict()

        self.__counter = itertools.count()

    def generate_random_name(self) -> str:
        return f"random_name_{next(self.__counter)}"

    @property
    def MODEL_TYPES(self) -> typing.Collection[ModelType]:
        return self._spawn_model.keys()

    def spawn_model(self, model_type: ModelType, *args, **kwargs):
        if model_type in self._spawn_model:
            return self._spawn_model[model_type](*args, **kwargs)

        raise NotImplementedError(
            f"{type(self).__name__} does not implement spawn_model[{model_type}]")

    def before_reset_task(self):
        """
        Is executed each time before the task is reset. This is useful in
        order to pause the simulation.
        """
        raise NotImplementedError()

    def after_reset_task(self):
        """
        Is executed after the task is reset. This is useful to unpause the
        simulation.
        """
        raise NotImplementedError()

    def spawn_entity(self, entity: EntityProps) -> bool:
        raise NotImplementedError()

    def move_entity(self, name: str, position: PositionOrientation) -> bool:
        """
        Move the robot to the given position.
        """
        raise NotImplementedError()

    def delete_entity(self, name: str) -> bool:
        raise NotImplementedError()


SimulatorRegistry = Registry[Constants.Simulator, BaseSimulator]()

@SimulatorRegistry.register(Constants.Simulator.FLATLAND)
def lazy_flatland():
    from .flatland_simulator import FlatlandSimulator
    return FlatlandSimulator


@SimulatorRegistry.register(Constants.Simulator.GAZEBO)
def lazy_gazebo():
    from .gazebo_simulator import GazeboSimulator
    return GazeboSimulator


@SimulatorRegistry.register(Constants.Simulator.UNITY)
def lazy_unity():
    from .unity_simulator import UnitySimulator
    return UnitySimulator

@SimulatorRegistry.register(Constants.Simulator.DUMMY)
def lazy_dummy():
    from .dummy_simulator import DummySimulator
    return DummySimulator

<|MERGE_RESOLUTION|>--- conflicted
+++ resolved
@@ -7,12 +7,7 @@
 from task_generator.utils.registry import Registry
 
 
-<<<<<<< HEAD
-
-class BaseSimulator:
-=======
 class BaseSimulator(NodeInterface, ConfigNodeInterface):
->>>>>>> d7265bd5
 
     _namespace: Namespace
 
@@ -72,6 +67,7 @@
 
 SimulatorRegistry = Registry[Constants.Simulator, BaseSimulator]()
 
+
 @SimulatorRegistry.register(Constants.Simulator.FLATLAND)
 def lazy_flatland():
     from .flatland_simulator import FlatlandSimulator
@@ -87,10 +83,4 @@
 @SimulatorRegistry.register(Constants.Simulator.UNITY)
 def lazy_unity():
     from .unity_simulator import UnitySimulator
-    return UnitySimulator
-
-@SimulatorRegistry.register(Constants.Simulator.DUMMY)
-def lazy_dummy():
-    from .dummy_simulator import DummySimulator
-    return DummySimulator
-
+    return UnitySimulator