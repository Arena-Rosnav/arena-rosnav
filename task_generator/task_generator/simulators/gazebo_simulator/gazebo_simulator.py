--- conflicted
+++ resolved
@@ -174,7 +174,6 @@
                     self._logger.error(
                         f"Failed to set initial pose for {name} after {max_attempts} attempts"
                     )
-<<<<<<< HEAD
                 # quat = quaternion_from_euler(0.0, 0.0, entity.position.orientation, axes="xyzs")
                 # qx, qy, qz, qw = quat
                 # transform_pub_node = launch_ros.actions.Node(
@@ -187,21 +186,6 @@
                 # self.node.do_launch(transform_pub_node)
                 # time.sleep(1)
                 # self.node.get_logger().info("Destroying the static_transform_publisher node after 3 seconds.")
-=======
-
-                quat = quaternion_from_euler(0.0, 0.0, entity.position.orientation, axes="xyzs")
-                qx, qy, qz, qw = quat
-                transform_pub_node = launch_ros.actions.Node(
-                    package="tf2_ros",
-                    executable="static_transform_publisher",
-                    name="map_to_odomframe_publisher",
-                    arguments=[str(entity.position.x), str(entity.position.y), "0", str(qx), str(qy), str(qz), str(qw), "map", entity.frame + "odom"],
-                    parameters=[{'use_sim_time': True}],
-                )
-                self.node.do_launch(transform_pub_node)
-                time.sleep(1)
-                self._logger.info("Destroying the static_transform_publisher node after 3 seconds.")
->>>>>>> 9ef31692
                 # transform_pub_node.destroy_node() # won't work like this, a topic/service to trigger self-destruction
 
             return result.success
