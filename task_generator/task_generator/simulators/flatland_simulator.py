--- conflicted
+++ resolved
@@ -190,248 +190,6 @@
 
         self._spawn_models_from_string_srv(request)
 
-<<<<<<< HEAD
-
-    # PEDSIM INTEGRATION 
-    
-    def create_pedsim_static_obstacle(self, i, map_manager, forbidden_zones):
-        num_obstacles = 1
-        model_yaml_file_path = os.path.join("../utils/arena-simulation-setup/obstacles", "random.model.yaml")
-        start_pos = []
-        vertices = np.array([[0, 0], [0, 0], [0, 0], [0, 0]])
-        type_obstacle = "static"
-
-        max_num_try = 2
-        i_curr_try = 0
-        while i_curr_try < max_num_try:
-            spawn_request = SpawnModelRequest()
-            spawn_request.yaml_path = model_yaml_file_path
-            spawn_request.name = f'{name_prefix}_{instance_idx:02d}'
-            # x, y, theta = get_random_pos_on_map(self._free_space_indices, self.map,)
-            # set the postion of the obstacle out of the map to hidden them
-            if len(start_pos) == 0:
-                x = self.map.info.origin.position.x - 3 * \
-                    self.map.info.resolution * self.map.info.height
-                y = self.map.info.origin.position.y - 3 * \
-                    self.map.info.resolution * self.map.info.width
-                theta = theta = random.uniform(-math.pi, math.pi)
-            else:
-                assert len(start_pos) == 3
-                x = start_pos[0]
-                y = start_pos[1]
-                theta = start_pos[2]
-            spawn_request.pose.x = x
-            spawn_request.pose.y = y
-            spawn_request.pose.theta = theta
-            # try to call service
-            response = self._srv_spawn_model.call(spawn_request)
-            if not response.success:  # if service not succeeds, do something and redo service
-                rospy.logwarn(
-                    f"({self.ns}) spawn object {spawn_request.name} failed! trying again... [{i_curr_try+1}/{max_num_try} tried]")
-                rospy.logwarn(response.message)
-                i_curr_try += 1
-            else:
-                self.obstacle_name_list.append(spawn_request.name)
-                #tell the info of polygon obstacles to pedsim
-                add_pedsim_srv=SpawnObstacleRequest()
-                size=vertices.shape[0]
-                for i in range(size):
-                    lineObstacle=LineObstacle()
-                    lineObstacle.start.x,lineObstacle.start.y=vertices[i,0],vertices[i,1]
-                    lineObstacle.end.x,lineObstacle.end.y=vertices[(i+1)%size,0],vertices[(i+1)%size,1]
-                    add_pedsim_srv.staticObstacles.obstacles.append(lineObstacle)
-                self.__add_obstacle_srv.call(add_pedsim_srv)
-                break
-        if i_curr_try == max_num_try:
-            raise rospy.ServiceException(f"({self.ns}) failed to register obstacles")
-        
-        return 
-
-    def create_pedsim_interactive_obstacle(self, i, map_manager, forbidden_zones):
-        self.map_manager = map_manager
-        ped_array =np.array([],dtype=object).reshape(0,3) # Not used
-        # self.human_id+=1
-        safe_distance = 3.5
-
-        [x, y, theta] = self.map_manager.get_random_pos_on_map(safe_distance, forbidden_zones) # check later for the need of free indicies and map papram
-        # print(obstacles[i])
-        # if random.uniform(0.0, 1.0) < 0.8:
-        ped=np.array([i+1, [x, y, 0.0]],dtype=object)
-        return ped
-
-    def create_pedsim_dynamic_obstacle(self,i, map_manager, forbidden_zones):
-        self.map_manager = map_manager
-        ped_array =np.array([],dtype=object).reshape(0,3) # Not used
-        # self.human_id+=1
-        safe_distance = 3.5
-
-        [x, y, theta] = self.map_manager.get_random_pos_on_map(safe_distance, forbidden_zones) # check later for the need of free indicies and map papram
-        # if random.uniform(0.0, 1.0) < 0.8:
-        waypoints = np.array( [x, y, 1]).reshape(1, 3) # the first waypoint
-        safe_distance = 0.1 # the other waypoints don't need to avoid robot
-        # print("316 safe")
-        for j in range(10): # noote was 1000
-            dist = 0
-            while dist < 8:
-                [x2, y2, theta2] = self.map_manager.get_random_pos_on_map( safe_distance, forbidden_zones)
-                dist = np.linalg.norm([waypoints[-1,0] - x2,waypoints[-1,1] - y2])
-            waypoints = np.vstack([waypoints, [x2, y2, 1]])
-        ped=np.array([i+1, [x, y, 0.0], waypoints],dtype=object)
-        return ped
-    
-    def spawn_pedsim_static_obstacles(self, obstacles):
-        # TODO adjust if necessary
-        # _add_map_border_in_pedsim
-        pass
-
-    def spawn_pedsim_interactive_obstacles(self, obstacles):
-        print("225spawning pedsim dynamic obstacles")
-
-        srv = SpawnInteractiveObstacles()
-        srv.InteractiveObstacles = []
-        i = 0
-        self.agent_topic_str=''   
-        while i < len(obstacles) : 
-            msg = InteractiveObstacle()
-            obstacle = obstacles[i]
-            # msg.id = obstacle[0]
-
-            msg.pose = Pose()
-            msg.pose.position.x = obstacle[1][0]
-            msg.pose.position.y = obstacle[1][1]
-            msg.pose.position.z = obstacle[1][2]
-
-            self.agent_topic_str+=f',{self._ns_prefix}pedsim_static_obstacle_{obstacle[0]}/0' 
-            msg.type = "shelf"
-            msg.interaction_radius = 0.0
-            msg.yaml_path = os.path.join(
-                rospkg.RosPack().get_path("arena-simulation-setup"),
-                "obstacles", "long_shelf.model.yaml"
-            )
-            srv.InteractiveObstacles.append(msg)
-            i = i+1
-
-        max_num_try = 2
-        i_curr_try = 0
-        print("trying to call service with static obstacles: ")    
-
-        while i_curr_try < max_num_try:
-        # try to call service
-            response=self.__respawn_interactive_obstacles_srv.call(srv.InteractiveObstacles)
-
-            if not response.success:  # if service not succeeds, do something and redo service
-                rospy.logwarn(
-                    f"spawn human failed! trying again... [{i_curr_try+1}/{max_num_try} tried]")
-                # rospy.logwarn(response.message)
-                i_curr_try += 1
-            else:
-                break
-        # self.__peds = peds
-        rospy.set_param(f'{self._ns_prefix}agent_topic_string', self.agent_topic_str)
-        return
-
-    def spawn_pedsim_dynamic_obstacles(self, peds):
-        print("225spawning pedsim dynamic obstacles")
-
-        srv = SpawnPeds()
-        srv.peds = []
-        i = 0
-        self.agent_topic_str=''   
-        while i < len(peds) : 
-            msg = Ped()
-            ped = peds[i]
-            print("printing a ped 238")
-            print(len(ped))
-            print(ped)
-            msg.id = ped[0]
-
-            msg.pos = Point()
-            msg.pos.x = ped[1][0]
-            msg.pos.y = ped[1][1]
-            msg.pos.z = ped[1][2]
-
-            self.agent_topic_str+=f',{self._ns_prefix}pedsim_agent_{ped[0]}/0' 
-            msg.type = "adult"
-            msg.yaml_file = os.path.join(
-                rospkg.RosPack().get_path("arena-simulation-setup"),
-                "dynamic_obstacles",
-                "person_two_legged.model.yaml"
-            )
-            msg.number_of_peds = 1
-            msg.vmax = 0.3
-            msg.start_up_mode = "default"
-            msg.wait_time = 0.0
-            msg.trigger_zone_radius = 0.0
-            msg.chatting_probability = 0.00
-            msg.tell_story_probability = 0
-            msg.group_talking_probability = 0.00
-            msg.talking_and_walking_probability = 0.00
-            msg.requesting_service_probability = 0.00
-            msg.requesting_guide_probability = 0.00
-            msg.requesting_follower_probability = 0.00
-            msg.max_talking_distance = 5
-            msg.max_servicing_radius = 5
-            msg.talking_base_time = 10
-            msg.tell_story_base_time = 0
-            msg.group_talking_base_time = 10
-            msg.talking_and_walking_base_time = 6
-            msg.receiving_service_base_time = 20
-            msg.requesting_service_base_time = 30
-            msg.force_factor_desired = 1
-            msg.force_factor_obstacle = 1
-            msg.force_factor_social = 5
-            msg.force_factor_robot = 1
-            msg.waypoint_mode = 0 # or 1 check later
-
-            msg.waypoints = []
-
-            for pos in ped[2]:
-                p = Point()
-                p.x = pos[0]
-                p.y = pos[1]
-                p.z = pos[2]
-                msg.waypoints.append(p)
-            srv.peds.append(msg)
-            i = i+1
-
-        max_num_try = 2
-        i_curr_try = 0
-        print("trying to call service with peds: ")    
-        print(peds)    
-        while i_curr_try < max_num_try:
-        # try to call service
-            response=self.__respawn_peds_srv.call(srv.peds)
-
-            if not response.success:  # if service not succeeds, do something and redo service
-                rospy.logwarn(
-                    f"spawn human failed! trying again... [{i_curr_try+1}/{max_num_try} tried]")
-                # rospy.logwarn(response.message)
-                i_curr_try += 1
-            else:
-                break
-        self.__peds = peds
-        rospy.set_param(f'{self._ns_prefix}agent_topic_string', self.agent_topic_str)
-        return
-
-    def spawn_pedsim_map_borders(self):
-        map_service = rospy.ServiceProxy("/static_map", GetMap)
-        self.map = map_service().map
-        self._free_space_indices = Utils.update_freespace_indices_maze(self.map)
-        border_vertex=Utils.generate_map_inner_border(self._free_space_indices,self.map)
-
-        self.map_border_vertices=border_vertex
-        add_pedsim_srv=SpawnObstacleRequest()
-        size=border_vertex.shape[0]
-        for i in range(size):
-            lineObstacle=LineObstacle()
-            lineObstacle.start.x,lineObstacle.start.y=border_vertex[i,0],border_vertex[i,1]
-            lineObstacle.end.x,lineObstacle.end.y=border_vertex[(i+1)%size,0],border_vertex[(i+1)%size,1]
-            add_pedsim_srv.staticObstacles.obstacles.append(lineObstacle)
-        self.__add_obstacle_srv.call(add_pedsim_srv)
-        return
-
-=======
->>>>>>> 47d396e5
     # ROBOT
     def spawn_robot(self, name, robot_name, namespace_appendix=None, complexity=1):
         base_model_path = os.path.join(
