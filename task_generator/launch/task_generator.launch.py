--- conflicted
+++ resolved
@@ -86,40 +86,23 @@
         )
     )
 
-<<<<<<< HEAD
-
-
-    # Hunavsim Pedestrians in rviz
-    pedestrian_marker_node = launch_ros.actions.Node(
-        package="rviz_utils",
-        executable="pedestrian_marker_publisher", 
-=======
     # Hunavsim Pedestrians in rviz
     pedestrian_marker_node = launch_ros.actions.Node(
         package="rviz_utils",
         executable="pedestrian_marker_publisher",
->>>>>>> bbacbe99
         name="pedestrian_marker_publisher",
         parameters=[
             {"use_sim_time": True},
             {"body_height": 1.6},
-<<<<<<< HEAD
-            {"body_radius": 0.25}, 
-=======
             {"body_radius": 0.25},
->>>>>>> bbacbe99
             {"head_radius": 0.15},
             {"arrow_length": 0.6},
             {"show_labels": True},
             {"show_velocity_arrows": True},
             {"show_orientation_arrows": True}
         ],
-<<<<<<< HEAD
-        output="screen"
-=======
         output="screen",
         condition=launch.conditions.IfCondition(PythonExpression(['"', entity_manager.substitution, '" == "hunav"'])),
->>>>>>> bbacbe99
     )
     # Start the rviz config generator which launches also rviz2 with desired config file
     rviz_node = launch_ros.actions.Node(
