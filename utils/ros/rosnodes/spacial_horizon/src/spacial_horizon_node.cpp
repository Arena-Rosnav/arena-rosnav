--- conflicted
+++ resolved
@@ -18,17 +18,10 @@
     nh.param("fsm/publish_goal_on_subgoal_fail", publish_goal_on_subgoal_fail, true);
     nh.param("fsm/goal_tolerance", goal_tolerance, 0.2);
     nh.param("fsm/subgoal_tolerance", subgoal_tolerance, 1.0);
-<<<<<<< HEAD
     nh.param("fsm/subgoal_reach_tolerance", subgoal_reach_tolerance, 1.5);
-    nh.param("fsm/subgoal_pub_period", subgoal_pub_period, 7.0);
-    nh.param("fsm/update_global_period", update_global_period, 2.0);
-    nh.param("fsm/planning_horizon", planning_horizon, 5.0);
-=======
-    nh.param("fsm/subgoal_reach_tolerance", subgoal_reach_tolerance, 1.0);
     nh.param("fsm/subgoal_pub_period", subgoal_pub_period, 8.0);
     nh.param("fsm/update_global_period", update_global_period, 2.0);
     nh.param("fsm/planning_horizon", planning_horizon, 4.0);
->>>>>>> da6b3678
     
     /* ros communication with public node */
     sub_goal =
