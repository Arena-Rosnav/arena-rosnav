/*
    Use global path of move_base and publish Subgoals based on SpacialHorizon
   algorithm
*/
#include <spacial_horizon/spacial_horizon_node.h>

void SpacialHorizon::init(ros::NodeHandle &nh)
{
    has_timers = false;
    has_odom = false;
    has_goal = false;
    subgoal_pos = Eigen::Vector2d::Zero();

    nh.param("/train_mode", train_mode, false);

    /*  fsm param  */
    nh.param("/disable_intermediate_planner", disable_intermediate_planner, false);
    nh.param("fsm/publish_goal_on_subgoal_fail", publish_goal_on_subgoal_fail, true);
    nh.param("fsm/goal_tolerance", goal_tolerance, 0.2);
    nh.param("fsm/subgoal_tolerance", subgoal_tolerance, 0.75);
    nh.param("fsm/subgoal_reach_tolerance", subgoal_reach_tolerance, 1.0);
<<<<<<< HEAD
    nh.param("fsm/subgoal_pub_period", subgoal_pub_period, 5.0);
    nh.param("fsm/update_global_period", update_global_period, 2.0);
    nh.param("fsm/planning_horizon", planning_horizon, 4.0);
=======
    nh.param("fsm/subgoal_pub_period", subgoal_pub_period, 2.5);
    nh.param("fsm/update_global_period", update_global_period, 5.0);
    nh.param("fsm/planning_horizon", planning_horizon, 5.0);
>>>>>>> 125b9250
    
    /* ros communication with public node */
    sub_goal =
        nh_.subscribe(SUB_TOPIC_GOAL, 1, &SpacialHorizon::goalCallback, this);
    sub_odom =
        nh_.subscribe(SUB_TOPIC_ODOM, 1, &SpacialHorizon::odomCallback, this);

    pub_subgoal =
        nh_.advertise<geometry_msgs::PoseStamped>(PUB_TOPIC_SUBGOAL, 10);
    pub_global_plan = nh_.advertise<nav_msgs::Path>(PUB_TOPIC_GLOBAL_PLAN, 10);

    if (train_mode)
    {
        initializeStepWorldService();
    }
    initializeGlobalPlanningService();
    initializeTimers();
}

void SpacialHorizon::initializeGlobalPlanningService()
{
    ROS_INFO_STREAM("[Spacial Horizon - INIT] Initializing MBF service client");
    std::string service_name = ros::this_node::getNamespace() + "/" + SERVICE_GLOBAL_PLANNER;

    while (!ros::service::waitForService(service_name, ros::Duration(3.0)))
    {
        ROS_INFO("[SpacialHorizon - INIT] Waiting for service %s to become available",
                service_name.c_str());
    }
    global_planner_srv = nh_.serviceClient<nav_msgs::GetPlan>(service_name, true);
}

void SpacialHorizon::initializeStepWorldService()
{
    ROS_INFO_STREAM("[Spacial Horizon - INIT] Initializing StepWorld service client");

    std::string ns = ros::this_node::getNamespace(); 
    ns = ns.substr(0, ns.find_last_of("/"));
    std::string service_name = ns + "/" + SERVICE_STEP_WORLD;

    while (!ros::service::waitForService(service_name, ros::Duration(3.0)))
    {
        ROS_INFO("[SpacialHorizon - INIT] Waiting for service %s to become available",
                service_name.c_str());
    }
    step_world_srv = nh_.serviceClient<std_srvs::Empty>(service_name, true);
}

void SpacialHorizon::initializeTimers()
{
    // if (has_goal && !has_timers && has_odom)
    // {
    //     return;
    // }
    // if not in train mode, create timers
    ROS_INFO_STREAM("Spacial Horizon: Creating Global Plan Timer");
    update_global_plan_timer = nh_.createTimer(
        ros::Duration(update_global_period), &SpacialHorizon::getGlobalPath, this
    );

    subgoal_timer = nh_.createTimer(
        ros::Duration(subgoal_pub_period), &SpacialHorizon::updateSubgoalCallback, this
    );
}

void SpacialHorizon::odomCallback(const nav_msgs::OdometryConstPtr &msg)
{
    ROS_INFO_STREAM("[Spacial Horizon] Received new odom");
    odom_pos =
        Eigen::Vector2d(msg->pose.pose.position.x, msg->pose.pose.position.y);
    odom_vel =
        Eigen::Vector2d(msg->twist.twist.linear.x, msg->twist.twist.linear.y);

    has_odom = true;

    // check if subgoal is reached
    if (has_goal && subgoal_pos.norm() > 0)
    {
        if ((odom_pos - subgoal_pos).norm() <= subgoal_reach_tolerance && subgoal_pos != end_pos)
        {
            ROS_ERROR("[SpacialHorizon] ==============> Reached subgoal. Recomputing subgoal... <==============");
            tryUpdateGlobalplanAndSubgoal();
        }

    }
}

bool SpacialHorizon::tryUpdateGlobalplanAndSubgoal(int try_count)
{
    if (try_count > 5)
    {
        ROS_WARN("[SpacialHorizon] Could not update global plan and subgoal!");
        return false;
    }
    if (!has_goal)
    {
        ROS_WARN("[SpacialHorizon] No goal received yet!");
        return false;
    }

    getGlobalPath();
    bool subgoal_success = getSubgoal(subgoal_pos);

    if (!subgoal_success)
    {
        ROS_WARN_STREAM("[Spacial Horizon] Probably got no new goal. No subgoal found!");
        if (train_mode)
        {
            std_srvs::Empty srv;
            step_world_srv.call(srv);
        }
        return tryUpdateGlobalplanAndSubgoal(try_count + 1);
    }
    else
    {
        publishSubgoal(subgoal_pos);
        return true;
    }
}

void SpacialHorizon::goalCallback(const geometry_msgs::PoseStampedPtr &msg)
{
    ROS_INFO_STREAM("[Spacial Horizon] Received new goal");

    end_pos = Eigen::Vector2d(msg->pose.position.x, msg->pose.position.y);

    if (!has_odom)
    {
        ROS_WARN("[SpacialHorizon] Received goal before receiving odom");
        return;
    }

    has_goal = true;

    tryUpdateGlobalplanAndSubgoal();

    // when disable_intermediate_planner is true, the goal is the subgoal
    if (disable_intermediate_planner){
        geometry_msgs::PoseStamped pose_stamped;
        pose_stamped.header.stamp = ros::Time::now();
        pose_stamped.header.frame_id = "map";
        pose_stamped.pose.position.x = end_pos(0);
        pose_stamped.pose.position.y = end_pos(1);
        pose_stamped.pose.position.z = 0.0;

        pub_subgoal.publish(pose_stamped);
        std::cout << " SUBGOAL = GOAL" << std::endl;
    }
}

/**
 * @brief Retrieves the subgoal for the SpacialHorizon object.
 *
 * This function retrieves the subgoal, which is a 2D vector, for the SpacialHorizon object.
 *
 * @param subgoal A reference to an Eigen::Vector2d object where the subgoal will be stored.
 * @return bool Returns true if the subgoal was successfully retrieved, false otherwise.
 */
bool SpacialHorizon::getSubgoal(Eigen::Vector2d &subgoal)
{   
    double dist_to_goal = (odom_pos - end_pos).norm();

    if (dist_to_goal <= goal_tolerance)
    {
        return false;
    }

    if (dist_to_goal < planning_horizon)
    {
        subgoal = end_pos;

        return true;
    }

    Eigen::Vector2d _closest_point;

    for (size_t i = 0; i < global_plan.response.plan.poses.size(); i++)
    {
        Eigen::Vector2d wp_pt =
            Eigen::Vector2d(global_plan.response.plan.poses[i].pose.position.x,
                            global_plan.response.plan.poses[i].pose.position.y);
        double dist_to_robot = (odom_pos - wp_pt).norm();
        double diff_wp_horizon = abs(dist_to_robot - planning_horizon);

<<<<<<< HEAD
        // Check if the waypoint is planning_horizon + subgoal_tolerance away from the robot
        if (abs(dist_to_robot - planning_horizon) < subgoal_tolerance * 2)
=======
        if (diff_wp_horizon < subgoal_tolerance * 2)
>>>>>>> 125b9250
        {
            _closest_point = wp_pt;
        }

        // If dist to robot is somewhere in planning_horizon +- subgoal_tolerance
        if (diff_wp_horizon < subgoal_tolerance)
        {
            subgoal = wp_pt;

            return true;
        }
    }

    if (publish_goal_on_subgoal_fail)
    {
        subgoal = _closest_point;
        // return true;
    }

    return false;
}

void SpacialHorizon::updateSubgoalCallback(const ros::TimerEvent &e)
{
    if (disable_intermediate_planner){
        return;
    }
    else
    {
        ROS_INFO_STREAM("[Spacial Horizon] Updating subgoal");

        if (!has_goal) {
            ROS_WARN("[SpacialHorizon] No goal received yet");
            return;
        }
        bool subgoal_success = getSubgoal(subgoal_pos);

        // if to far away from subgoal -> recompute global path and subgoal
        double dist_to_subgoal = (odom_pos - subgoal_pos).norm();
        if (dist_to_subgoal > planning_horizon + 1.0)
        {
            ROS_INFO_STREAM("[Spacial Horizon]: Too far away from subgoal! Recomputing global path: " 
                            << end_pos << " " << odom_pos);
            subgoal_success = tryUpdateGlobalplanAndSubgoal();
        }

        if (!subgoal_success)
        {
            ROS_WARN_STREAM("[Spacial Horizon] No subgoal found. No global plan received or goal reached!");
            if (train_mode)
            {
                std_srvs::Empty srv;
                step_world_srv.call(srv);
            }
            return;
        }

        publishSubgoal(subgoal_pos);
    }
}

void SpacialHorizon::publishSubgoal(Eigen::Vector2d &subgoal)
{
    geometry_msgs::PoseStamped pose_stamped;
    pose_stamped.header.stamp = ros::Time::now();
    pose_stamped.header.frame_id = "map";
    pose_stamped.pose.position.x = subgoal(0);
    pose_stamped.pose.position.y = subgoal(1);
    pose_stamped.pose.position.z = 0.0;

    pub_subgoal.publish(pose_stamped);
}

void SpacialHorizon::getGlobalPath(const ros::TimerEvent &e) {
    getGlobalPath();
}

/* Get global plan from move_base */
void SpacialHorizon::getGlobalPath()
{
    /* get global path from move_base */
    if (!global_planner_srv)
    {
        ROS_FATAL("[SpacialHorizon - GET_PATH] Could not initialize get plan "
                  "service from %s",
                  global_planner_srv.getService().c_str());
        return;
    }

    fillPathRequest(global_plan.request);
    callPlanningService(global_planner_srv, global_plan);
}

void SpacialHorizon::fillPathRequest(nav_msgs::GetPlan::Request &request)
{
    request.start.header.frame_id = "map";
    request.start.pose.position.x =
        odom_pos[0]; // x coordinate of the initial position
    request.start.pose.position.y =
        odom_pos[1];                        // y coordinate of the initial position
    request.start.pose.orientation.w = 1.0; // direction
    request.goal.header.frame_id = "map";
    request.goal.pose.position.x = end_pos[0]; // End point coordinates
    request.goal.pose.position.y = end_pos[1];
    request.goal.pose.orientation.w = 1.0;
    request.tolerance = goal_tolerance; // If the goal cannot be reached, the
                                        // most recent constraint
}

bool SpacialHorizon::callPlanningService(ros::ServiceClient &serviceClient,
                                         nav_msgs::GetPlan &srv)
{
    if (serviceClient.call(srv))
    {
        if (srv.response.plan.poses.empty())
        {
            ROS_WARN("[SpacialHorizon - GET_PATH] Global plan was empty!");
            return false;
        }

        pub_global_plan.publish(srv.response.plan);
        return true;
    }
    else
    {
        ROS_ERROR("[SpacialHorizon - GET_PATH] Failed to call service %s - is the "
                  "robot moving?",
                  serviceClient.getService().c_str());
        return false;
    }
}

int main(int argc, char **argv)
{
    std::cout << "Spacial Horizon node started" << std::endl;
    ros::init(argc, argv, "spacial_horizon_node");

    ros::NodeHandle nh("~");
    SpacialHorizon spacial_horizon;
    spacial_horizon.init(nh);

    std::string ns = ros::this_node::getNamespace();
    ROS_INFO_STREAM(":\tSpacial_Horizon successfully loaded for namespace\t"
                    << ns);

    ros::spin();
}<|MERGE_RESOLUTION|>--- conflicted
+++ resolved
@@ -19,15 +19,9 @@
     nh.param("fsm/goal_tolerance", goal_tolerance, 0.2);
     nh.param("fsm/subgoal_tolerance", subgoal_tolerance, 0.75);
     nh.param("fsm/subgoal_reach_tolerance", subgoal_reach_tolerance, 1.0);
-<<<<<<< HEAD
     nh.param("fsm/subgoal_pub_period", subgoal_pub_period, 5.0);
     nh.param("fsm/update_global_period", update_global_period, 2.0);
     nh.param("fsm/planning_horizon", planning_horizon, 4.0);
-=======
-    nh.param("fsm/subgoal_pub_period", subgoal_pub_period, 2.5);
-    nh.param("fsm/update_global_period", update_global_period, 5.0);
-    nh.param("fsm/planning_horizon", planning_horizon, 5.0);
->>>>>>> 125b9250
     
     /* ros communication with public node */
     sub_goal =
@@ -210,14 +204,11 @@
             Eigen::Vector2d(global_plan.response.plan.poses[i].pose.position.x,
                             global_plan.response.plan.poses[i].pose.position.y);
         double dist_to_robot = (odom_pos - wp_pt).norm();
+
+        // Check if the waypoint is planning_horizon + subgoal_tolerance away from the robot
         double diff_wp_horizon = abs(dist_to_robot - planning_horizon);
 
-<<<<<<< HEAD
-        // Check if the waypoint is planning_horizon + subgoal_tolerance away from the robot
-        if (abs(dist_to_robot - planning_horizon) < subgoal_tolerance * 2)
-=======
         if (diff_wp_horizon < subgoal_tolerance * 2)
->>>>>>> 125b9250
         {
             _closest_point = wp_pt;
         }
