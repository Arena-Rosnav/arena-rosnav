--- conflicted
+++ resolved
@@ -1,8 +1,5 @@
 from .plugins.spinny import main # noqa
 from .plugins.passthrough import main # noqa
-<<<<<<< HEAD
 from .plugins.pysocial2 import main # noqa
 from .plugins.deepsocialforce import main # noqa
-=======
-from .plugins.evacuation import main # noqa
->>>>>>> 5e3d7c12
+from .plugins.evacuation import main # noqa