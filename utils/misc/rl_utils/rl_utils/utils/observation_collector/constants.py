import enum
from crowdsim_agents.utils import SemanticAttribute

MAX_WAIT = 5  # in seconds
SLEEP = 0.05  # in seconds


class DONE_REASONS(enum.Enum):
    STEP_LIMIT = 0
    COLLISION = 1
    SUCCESS = 2


class TOPICS:
    ACTION = "cmd_vel"
    LASER = "scan"
    FULL_RANGE_LASER = "full_scan"
    ROBOT_STATE = "odom"
    GOAL = "move_base_simple/goal"
    SUBGOAL = "current_subgoal"

    GLOBALPLAN = "global_plan"

    PEDSIM_STATES = "pedsim_simulator/simulated_agents"
    PEDSIM_SEMANTIC = "crowdsim_agents/semantic"

    PED_SAFE_DIST = "ped_safe_dist"
    OBS_SAFE_DIST = "obs_safe_dist"
    COLLISION = "collision"
    IMAGE_DEPTH = "rgbd/depth"
    IMAGE_COLOR = "rgbd/image"


class OBS_DICT_KEYS:
    """
    Constants for observation dictionary keys.
    """

<<<<<<< HEAD
    LASER = "laser_scan"
    ROBOT_POSE = "robot_pose"
    SUBGOAL = "subgoal"
    GOAL = "goal"
    GOAL_DIST_ANGLE = "goal_in_robot_frame"
    GOAL_LOCATION_IN_ROBOT_FRAME = "goal_location_in_robot_frame"
    GOAL_LOCATION = "goal_location"
    DISTANCE_TO_GOAL = "distance_to_goal"
    CURR_ACTION = "current_action"
    LAST_ACTION = "last_action"
    GLOBAL_PLAN = "global_plan"
    DONE = "is_done"
=======
    LASER = "laser_scan"  # check
    FULL_RANGE_LASER = "full_range_laser_scan"
    ROBOT_POSE = "robot_pose"  # check
    SUBGOAL = "subgoal"  # check
    GOAL = "goal"  # check
    GOAL_DIST_ANGLE = "goal_in_robot_frame"  #
    GOAL_LOCATION_IN_ROBOT_FRAME = "goal_location_in_robot_frame"  #
    GOAL_LOCATION = "goal_location"  #
    DISTANCE_TO_GOAL = "distance_to_goal"  #
    LAST_ACTION = "last_action"  #
    GLOBAL_PLAN = "global_plan"  #
    INTER_REPLAN = "inter_replan"
    DONE = "is_done"  #

    PED_SAFE_DIST = "ped_safe_dist"  #
    OBS_SAFE_DIST = "obs_safe_dist"  #
    COLLSION = "collision"  #
    IMAGE_DEPTH = "image_depth"
    IMAGE_COLOR = "image_color"
>>>>>>> 1b4abc27

    # why not have SEMANTIC = SemanticAttribute ?
    class SEMANTIC(enum.Enum):
        PEDESTRIAN_LOCATION = SemanticAttribute.IS_PEDESTRIAN.value
        PEDESTRIAN_TYPE = SemanticAttribute.PEDESTRIAN_TYPE.value
        PEDESTRIAN_MOVING = SemanticAttribute.IS_PEDESTRIAN_MOVING.value
        PEDESTRIAN_VEL_X = SemanticAttribute.PEDESTRIAN_VEL_X.value
        PEDESTRIAN_VEL_Y = SemanticAttribute.PEDESTRIAN_VEL_Y.value
        PEDESTRIAN_SOCIAL_STATE = SemanticAttribute.SOCIAL_STATE.value

        RELATIVE_LOCATION = "relative_location"
        RELATIVE_X_VEL = "relative_x_vel"
        RELATIVE_Y_VEL = "relative_y_vel"

        MIN_DISTANCE_PER_TYPE = "min_distance_per_type"<|MERGE_RESOLUTION|>--- conflicted
+++ resolved
@@ -36,8 +36,8 @@
     Constants for observation dictionary keys.
     """
 
-<<<<<<< HEAD
     LASER = "laser_scan"
+    FULL_RANGE_LASER = "full_range_laser_scan"
     ROBOT_POSE = "robot_pose"
     SUBGOAL = "subgoal"
     GOAL = "goal"
@@ -45,31 +45,16 @@
     GOAL_LOCATION_IN_ROBOT_FRAME = "goal_location_in_robot_frame"
     GOAL_LOCATION = "goal_location"
     DISTANCE_TO_GOAL = "distance_to_goal"
-    CURR_ACTION = "current_action"
     LAST_ACTION = "last_action"
     GLOBAL_PLAN = "global_plan"
+    INTER_REPLAN = "inter_replan"
     DONE = "is_done"
-=======
-    LASER = "laser_scan"  # check
-    FULL_RANGE_LASER = "full_range_laser_scan"
-    ROBOT_POSE = "robot_pose"  # check
-    SUBGOAL = "subgoal"  # check
-    GOAL = "goal"  # check
-    GOAL_DIST_ANGLE = "goal_in_robot_frame"  #
-    GOAL_LOCATION_IN_ROBOT_FRAME = "goal_location_in_robot_frame"  #
-    GOAL_LOCATION = "goal_location"  #
-    DISTANCE_TO_GOAL = "distance_to_goal"  #
-    LAST_ACTION = "last_action"  #
-    GLOBAL_PLAN = "global_plan"  #
-    INTER_REPLAN = "inter_replan"
-    DONE = "is_done"  #
 
-    PED_SAFE_DIST = "ped_safe_dist"  #
-    OBS_SAFE_DIST = "obs_safe_dist"  #
-    COLLSION = "collision"  #
+    PED_SAFE_DIST = "ped_safe_dist"
+    OBS_SAFE_DIST = "obs_safe_dist"
+    COLLSION = "collision"
     IMAGE_DEPTH = "image_depth"
     IMAGE_COLOR = "image_color"
->>>>>>> 1b4abc27
 
     # why not have SEMANTIC = SemanticAttribute ?
     class SEMANTIC(enum.Enum):
