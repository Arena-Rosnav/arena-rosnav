from typing import Any, Dict, List, Tuple

import numpy as np
import rospy
from std_msgs.msg import Float32
from tools.dynamic_parameter import DynamicParameter
from task_generator.shared import Namespace

from .constants import REWARD_CONSTANTS
from .utils import (
    InternalStateInfoUpdate,
    load_rew_fnc,
    min_dist_laser,
    safe_dist_breached,
)


class RewardFunction:
    """Represents a reward function for a reinforcement learning environment.

    Attributes:
        _rew_func_name (str): Name of the yaml file that contains the reward function specifications.
        _robot_radius (float): Radius of the robot.
        _safe_dist (float): Safe distance of the agent.
        _goal_radius (float): Radius of the goal.
<<<<<<< HEAD
        
        _distinguished_safe_dist: If true, the unity-based collider approach is used for safe dist.
=======
        _max_steps (int): Maximum number of steps allowed in the environment.
>>>>>>> b699e9f4

        _internal_state_info (Dict[str, Any]): Centralized internal state info for the reward units.
            E.g. to avoid computing the same parameter multiple times in a single step.

        _curr_reward (float): Current reward value.
        _info (Dict[str, Any]): Dictionary containing reward function information.

        _rew_fnc_dict (Dict[str, Dict[str, Any]]): Dictionary containing reward function specifications.
        _reward_units (List[RewardUnit]): List of reward units for calculating the reward.

    Methods:
        __init__: Initializes the RewardFunction object.
        _setup_reward_function: Sets up the reward function.
        add_reward: Adds the specified value to the current reward.
        add_info: Adds the specified information to the reward function's info dictionary.
        add_internal_state_info: Adds internal state information to the reward function.
        get_internal_state_info: Retrieves internal state information based on the specified key.
        update_internal_state_info: Updates the internal state info after each time step.
        reset_internal_state_info: Resets all global state information.
        _reset: Reset on every environment step.
        reset: Reset before each episode.
        calculate_reward: Calculates the reward based on several observations.
        get_reward: Retrieves the current reward and info dictionary.

    Properties:
        robot_radius: Getter for the robot radius.
        goal_radius: Getter and setter for the goal radius.
        safe_dist: Getter for the safe distance.
        safe_dist_breached: Getter for the safe distance breached flag.
    """

    _rew_func_name: str
    _robot_radius: float
    _safe_dist: float
    _goal_radius: float
<<<<<<< HEAD
    
    _distinguished_safe_dist: bool
=======
    _max_steps: int
>>>>>>> b699e9f4

    _internal_state_info: Dict[str, Any]

    _curr_reward: float
    _info: Dict[str, Any]

    _rew_fnc_dict: Dict[str, Dict[str, Any]]
    _reward_units: List["RewardUnit"]

    def __init__(
        self,
        rew_func_name: str,
        robot_radius: float,
        goal_radius: float,
        max_steps: int,
        safe_dist: float,
        distinguished_safe_dist: bool,
        ns: Namespace,
        internal_state_updates: List[InternalStateInfoUpdate] = None,
        reward_unit_kwargs: dict = None,
        *args,
        **kwargs,
    ):
        """Initialize a reward function for a reinforcement learning environment.

        Args:
            rew_func_name (str): Name of the yaml file that contains the reward function specifications.
            robot_radius (float): Radius of the robot.
            goal_radius (float): Radius of the goal.
            max_steps (int): Maximum number of steps in the environment.
            safe_dist (float): Safe distance of the agent.
            internal_state_updates (List[InternalStateInfoUpdate], optional): List of internal state updates. Defaults to None.
            reward_unit_kwargs (dict, optional): Keyword arguments for reward units. Defaults to None.
            *args: Variable length argument list.
            **kwargs: Arbitrary keyword arguments.
        """
        self._rew_func_name = rew_func_name
        self._robot_radius = robot_radius
        self._safe_dist = safe_dist
        self._goal_radius = goal_radius
        self._max_steps = max_steps

        self._distinguished_safe_dist = distinguished_safe_dist
        self._ns = ns

        # globally accessible and required information for RewardUnits
        self._internal_state_info: Dict[str, Any] = {}
        self._internal_state_updates = internal_state_updates or [
            InternalStateInfoUpdate("min_dist_laser", min_dist_laser),
            InternalStateInfoUpdate("safe_dist_breached", safe_dist_breached),
        ]

        self._curr_reward = 0
        self._info = {}

        self._rew_fnc_dict = load_rew_fnc(self._rew_func_name)

        reward_unit_kwargs = reward_unit_kwargs or {}
        self._reward_units: List["RewardUnit"] = self._setup_reward_function(
            **reward_unit_kwargs
        )

        self._goal_radius_updater = DynamicParameter(
            cls=self, key="goal_radius", message_type=Float32
        )

    def _setup_reward_function(self, **kwargs) -> List["RewardUnit"]:
        """Sets up the reward function.

        Returns:
            List[RewardUnit]: List of reward units for calculating the reward.
        """
        import rl_utils.utils.rewards as rew_pkg

        return [
            rew_pkg.RewardUnitFactory.instantiate(unit_name)(
                reward_function=self, **kwargs, **params
            )
            for unit_name, params in self._rew_fnc_dict.items()
        ]

    def add_reward(self, value: float):
        """Adds the specified value to the current reward.

        Args:
            value (float): Reward to be added. Typically called by the RewardUnit.
        """
        self._curr_reward += value

    def add_info(self, info: Dict[str, Any]):
        """Adds the specified information to the reward function's info dictionary.

        Args:
            info (Dict[str, Any]): RewardUnits information to be added.
        """
        self._info.update(info)

    def add_internal_state_info(self, key: str, value: Any):
        """Adds internal state information to the reward function.

        Args:
            key (str): Key for the internal state information.
            value (Any): Value of the internal state information.
        """
        self._internal_state_info[key] = value

    def get_internal_state_info(self, key: str, default: Any = None) -> Any:
        """Retrieves internal state information based on the specified key.

        Args:
            key (str): Key for the internal state information.

        Returns:
            Any: Value of the internal state information.
        """
        if key in self._internal_state_info:
            return self._internal_state_info[key]
        else:
            return default

    def update_internal_state_info(
        self,
        *args,
        **kwargs,
    ):
        """Updates the internal state info after each time step.

        The internal state dicitonary saves information globally accessible for every RewardUnit.
        It is intended for information which needs to be calculated only once.

        Args:
            laser_scan (np.ndarray, optional): Array containing the laser data. Defaults to None.
            point_cloud (np.ndarray, optional): Array containing the point cloud data. Defaults to None.
            from_aggregate_obs (bool, optional):  Iff the observation from the aggreation (GetDump.srv) should be considered.
                Defaults to False.
        """
        for update in self._internal_state_updates:
            update(reward_function=self, **kwargs)

    def reset_internal_state_info(self):
        """Resets all global state information (after each environment step)."""
        for key in self._internal_state_info.keys():
            self._internal_state_info[key] = None

    def _reset(self):
        """Reset on every environment step."""
        self._curr_reward = 0
        self._info = {}
        self.reset_internal_state_info()

    def reset(self):
        """Reset before each episode."""
        for reward_unit in self._reward_units:
            reward_unit.reset()

    def calculate_reward(self, laser_scan: np.ndarray, *args, **kwargs) -> None:
        """Calculates the reward based on several observations.

        Args:
            laser_scan (np.ndarray): Array containing the laser data.
        """
        for reward_unit in self._reward_units:
            if self.safe_dist_breached and not reward_unit.on_safe_dist_violation:
                continue
            reward_unit(laser_scan=laser_scan, **kwargs)

    def get_reward(
        self,
        laser_scan: np.ndarray = None,
        point_cloud: np.ndarray = None,
        from_aggregate_obs: bool = False,
        *args,
        **kwargs,
    ) -> Tuple[float, Dict[str, Any]]:
        """Retrieves the current reward and info dictionary.

        Args:
            laser_scan (np.ndarray): Array containing the laser data.
            point_cloud (np.ndarray): Array containing the point cloud data.
            from_aggregate_obs (bool): Iff the observation from the aggreation (GetDump.srv) should be considered.

        Returns:
            Tuple[float, Dict[str, Any]]: Tuple of the current timesteps reward and info.
        """
        self._reset()
        self.update_internal_state_info(
            laser_scan=laser_scan,
            point_cloud=point_cloud,
            from_aggregate_obs=from_aggregate_obs,
            **kwargs,
        )
        self.calculate_reward(laser_scan=laser_scan, **kwargs)
        return self._curr_reward, self._info

    @property
    def robot_radius(self) -> float:
        return self._robot_radius

    @property
    def goal_radius(self) -> float:
        return self._goal_radius

    @property
    def max_steps(self) -> int:
        return self._max_steps

    @goal_radius.setter
    def goal_radius(self, value) -> None:
        if value < REWARD_CONSTANTS.MIN_GOAL_RADIUS:
            raise ValueError(
                f"Given goal radius ({value}) smaller than {REWARD_CONSTANTS.MIN_GOAL_RADIUS}"
            )

        self._goal_radius = value

    @property
    def safe_dist(self) -> float:
        return self._safe_dist

    @property
    def safe_dist_breached(self) -> bool:
        return self.get_internal_state_info("safe_dist_breached")

    @property
    def distinguished_safe_dist(self) -> bool:
        return self._distinguished_safe_dist
    
    @property
    def ns(self) -> Namespace:
        return self._ns

    def __repr__(self) -> str:
        format_string = self.__class__.__name__ + "("
        for name, params in self._rew_fnc_dict.items():
            format_string += "\n"
            format_string += f"{name}: {params}"
        format_string += "\n)"
        return format_string<|MERGE_RESOLUTION|>--- conflicted
+++ resolved
@@ -23,12 +23,9 @@
         _robot_radius (float): Radius of the robot.
         _safe_dist (float): Safe distance of the agent.
         _goal_radius (float): Radius of the goal.
-<<<<<<< HEAD
-        
+
         _distinguished_safe_dist: If true, the unity-based collider approach is used for safe dist.
-=======
         _max_steps (int): Maximum number of steps allowed in the environment.
->>>>>>> b699e9f4
 
         _internal_state_info (Dict[str, Any]): Centralized internal state info for the reward units.
             E.g. to avoid computing the same parameter multiple times in a single step.
@@ -64,12 +61,10 @@
     _robot_radius: float
     _safe_dist: float
     _goal_radius: float
-<<<<<<< HEAD
-    
+
     _distinguished_safe_dist: bool
-=======
+
     _max_steps: int
->>>>>>> b699e9f4
 
     _internal_state_info: Dict[str, Any]
 
