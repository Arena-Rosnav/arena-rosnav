from typing import Any, Callable, Dict, List, Tuple

import numpy as np
import rospy
from rl_utils.utils.rewards.base_reward_units import RewardUnit

from .constants import REWARD_CONSTANTS
from .utils import load_rew_fnc


class RewardFunction:
    _rew_func_name: str
    _robot_radius: float
    _safe_dist: float
    _goal_radius: float

    _curr_dist_to_path: float
    _safe_dist_breached: bool

    _curr_reward: float
    _info: Dict[str, Any]

    _rew_fnc_dict: Dict[str, Dict[str, Any]]
    _reward_units: List[RewardUnit]

    def __init__(
        self,
        rew_func_name: str,
        robot_radius: float,
        goal_radius: float,
        safe_dist: float,
        *args,
        **kwargs,
    ):
<<<<<<< HEAD
        """This class represents a reward function for a reinforcement learning environment.

        Args:
            rew_func_name (str): Name of the yaml file that contains the reward function specifications.
            robot_radius (float): Radius of the robot.
            goal_radius (float): Radius of the goal.
            safe_dist (float): Safe distance of the agent.
=======
        """_summary_

        Args:
            rew_func_name (str): _description_
            robot_radius (float): _description_
            goal_radius (float): _description_
            safe_dist (float): _description_
>>>>>>> f820158d
        """
        self._rew_func_name = rew_func_name
        self._robot_radius = robot_radius
        self._safe_dist = safe_dist
        self._goal_radius = goal_radius

        # globally accessible and required information for RewardUnits
        self._curr_dist_to_path: float = None
        self._safe_dist_breached: bool = None

        self._curr_reward = 0
        self._info = {}

        self._rew_fnc_dict = load_rew_fnc(self._rew_func_name)
        self._reward_units: List[RewardUnit] = self._setup_reward_function()

    def _setup_reward_function(self) -> List[RewardUnit]:
        """Sets up the reward function.

<<<<<<< HEAD
        Returns:
            List[RewardUnit]: List of reward units for calculating the reward.
=======
    def _setup_reward_function(
        self, rew_fnc_name: str
    ) -> List[Callable[[Dict[str, Any]], None]]:
        """_summary_

        Args:
            rew_fnc_name (str): _description_

        Returns:
            List[Callable[[Dict[str, Any]], None]]: _description_
>>>>>>> f820158d
        """
        import rl_utils.utils.rewards as rew_pkg

        return [
            rew_pkg.RewardUnitFactory.instantiate(unit_name)(
                reward_function=self, **kwargs
            )
            for unit_name, kwargs in self._rew_fnc_dict.items()
        ]

<<<<<<< HEAD
    def add_reward(self, value: float):
        """Adds the specified value to the current reward.

        Args:
            value (float): Reward to be added. Typically called by the RewardUnit.
        """
        self._curr_reward += value

    def add_info(self, info: Dict[str, Any]):
        """Adds the specified information to the reward function's info dictionary.

        Args:
            info (Dict[str, Any]): RewardUnits information to be added.
=======
    def add_reward(self, value: float) -> None:
        """_summary_

        Args:
            value (float): _description_
        """
        self._curr_reward += value

    def add_info(self, info: dict) -> None:
        """_summary_

        Args:
            info (dict): _description_
>>>>>>> f820158d
        """
        self._info.update(info)

    def _reset(self):
<<<<<<< HEAD
        """Reset on every environment step."""
=======
        """_summary_"""
>>>>>>> f820158d
        self._curr_reward = 0
        self._info = {}

    def reset(self):
        """Reset before each episode."""
        self.goal_radius = rospy.get_param("/goal_radius", 0.3)
        self._curr_dist_to_path = None

        for reward_unit in self._reward_units:
            reward_unit.reset()

    def calculate_reward(self, laser_scan: np.ndarray, *args, **kwargs) -> None:
        """Calculates the reward based on several observations.

        Args:
            laser_scan (np.ndarray): Array containing the laser data.
        """
        self._reset()
        self.set_safe_dist_breached(laser_scan)

        for reward_unit in self._reward_units:
            if self.safe_dist_breached and not reward_unit.on_safe_dist_violation:
                continue
            reward_unit(laser_scan=laser_scan, **kwargs)

    def get_reward(self, *args, **kwargs) -> Tuple[float, Dict[str, Any]]:
        """Retrieves the current reward and info dictionary.

        Returns:
            Tuple[float, Dict[str, Any]]: Tuple of the current timesteps reward and info.
        """
        self.calculate_reward(**kwargs)
        return self._curr_reward, self._info

    @property
    def robot_radius(self) -> float:
        return self._robot_radius

    @property
    def goal_radius(self) -> float:
        return self._goal_radius

    @goal_radius.setter
    def goal_radius(self, value) -> None:
        if value < REWARD_CONSTANTS.MIN_GOAL_RADIUS:
            raise ValueError(
                f"Goal radius smaller than {REWARD_CONSTANTS.MIN_GOAL_RADIUS}"
            )
        self._goal_radius = value

    @property
    def curr_dist_to_path(self) -> float:
        return self._curr_dist_to_path

    @curr_dist_to_path.setter
    def curr_dist_to_path(self, value: float) -> None:
        self._curr_dist_to_path = value

    @property
    def safe_dist_breached(self) -> bool:
        return self._safe_dist_breached

    def set_safe_dist_breached(self, laser_scan: np.ndarray) -> None:
        self._safe_dist_breached = laser_scan.min() <= self._safe_dist

    def __repr__(self) -> str:
        format_string = self.__class__.__name__ + "("
        for name, params in self._rew_fnc_dict.items():
            format_string += "\n"
            format_string += f"{name}: {params}"
        format_string += "\n)"
        return format_string<|MERGE_RESOLUTION|>--- conflicted
+++ resolved
@@ -32,7 +32,6 @@
         *args,
         **kwargs,
     ):
-<<<<<<< HEAD
         """This class represents a reward function for a reinforcement learning environment.
 
         Args:
@@ -40,15 +39,6 @@
             robot_radius (float): Radius of the robot.
             goal_radius (float): Radius of the goal.
             safe_dist (float): Safe distance of the agent.
-=======
-        """_summary_
-
-        Args:
-            rew_func_name (str): _description_
-            robot_radius (float): _description_
-            goal_radius (float): _description_
-            safe_dist (float): _description_
->>>>>>> f820158d
         """
         self._rew_func_name = rew_func_name
         self._robot_radius = robot_radius
@@ -68,21 +58,8 @@
     def _setup_reward_function(self) -> List[RewardUnit]:
         """Sets up the reward function.
 
-<<<<<<< HEAD
         Returns:
             List[RewardUnit]: List of reward units for calculating the reward.
-=======
-    def _setup_reward_function(
-        self, rew_fnc_name: str
-    ) -> List[Callable[[Dict[str, Any]], None]]:
-        """_summary_
-
-        Args:
-            rew_fnc_name (str): _description_
-
-        Returns:
-            List[Callable[[Dict[str, Any]], None]]: _description_
->>>>>>> f820158d
         """
         import rl_utils.utils.rewards as rew_pkg
 
@@ -93,7 +70,6 @@
             for unit_name, kwargs in self._rew_fnc_dict.items()
         ]
 
-<<<<<<< HEAD
     def add_reward(self, value: float):
         """Adds the specified value to the current reward.
 
@@ -107,30 +83,11 @@
 
         Args:
             info (Dict[str, Any]): RewardUnits information to be added.
-=======
-    def add_reward(self, value: float) -> None:
-        """_summary_
-
-        Args:
-            value (float): _description_
-        """
-        self._curr_reward += value
-
-    def add_info(self, info: dict) -> None:
-        """_summary_
-
-        Args:
-            info (dict): _description_
->>>>>>> f820158d
         """
         self._info.update(info)
 
     def _reset(self):
-<<<<<<< HEAD
         """Reset on every environment step."""
-=======
-        """_summary_"""
->>>>>>> f820158d
         self._curr_reward = 0
         self._info = {}
 
