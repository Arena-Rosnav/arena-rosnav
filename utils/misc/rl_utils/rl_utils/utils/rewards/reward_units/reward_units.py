--- conflicted
+++ resolved
@@ -3,14 +3,9 @@
 from warnings import warn
 
 import numpy as np
-<<<<<<< HEAD
 import random
 from rl_utils.utils.observation_collector.constants import DONE_REASONS, OBS_DICT_KEYS, TOPICS
 import rospy
-=======
-import rospy
-from rl_utils.utils.observation_collector.constants import DONE_REASONS, OBS_DICT_KEYS
->>>>>>> 1b2d3e0e
 
 from unity_msgs.srv import AttachSafeDistSensorRequest, AttachSafeDistSensor
 
@@ -811,7 +806,6 @@
         return self._r_angle * (self._theta_m - abs(d_theta))
 
 
-<<<<<<< HEAD
 @RewardUnitFactory.register("ped_safe_distance")
 class RewardPedSafeDistance(RewardUnit):
     SAFE_DIST_VIOLATION_INFO = {"safe_dist_violation": True}
@@ -938,7 +932,8 @@
         if OBS_DICT_KEYS.OBS_SAFE_DIST in kwargs and kwargs[OBS_DICT_KEYS.OBS_SAFE_DIST]:
             self.add_reward(self._reward)
             self.add_info(self.SAFE_DIST_VIOLATION_INFO)
-=======
+
+
 @RewardUnitFactory.register("ped_type_safety_distance")
 class RewardPedTypeSafetyDistance(RewardUnit):
     """
@@ -1065,5 +1060,4 @@
             self.add_reward(self._reward)
 
     def reset(self):
-        pass
->>>>>>> 1b2d3e0e
+        pass