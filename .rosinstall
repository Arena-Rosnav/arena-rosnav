--- conflicted
+++ resolved
@@ -54,11 +54,7 @@
 
 - git:
     local-name: ../arena-simulation-setup
-<<<<<<< HEAD
-    uri: https://github.com/TheZomb/arena-simulation-setup.git
-=======
     uri: https://github.com/Arena-Rosnav/arena-simulation-setup.git
->>>>>>> 6255b43f
     version: dev
 
 - git:
