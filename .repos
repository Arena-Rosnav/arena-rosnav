repositories:
  arena/evaluation:
    type: git
    url: https://github.com/voshch/arena-evaluation.git
    version: 1ec926c52f3288468d110e1365ce69a175cbc4f2
  arena/simulation-setup:
    type: git
    url: https://github.com/Arena-Rosnav/arena-simulation-setup.git
    version: f093a8ef
  arena/utils/3rd-party-robot-packages:
    type: git
    url: https://github.com/Arena-Rosnav/3rd-party-robot-packages
    version: 8b60c1169626568bf734a07c3b0f13b06d3e2871
  arena/utils/flatland:
    type: git
    url: https://github.com/Arena-Rosnav/flatland.git
    version: 862fb2d5
  arena/utils/move_base_flex:
    type: git
    url: https://github.com/Arena-Rosnav/move_base_flex.git
    version: c3613d87e3e7c65d85225feb3f90350023c1361a
  arena/utils/navigation:
    type: git
    url: https://github.com/arena-rosnav/navigation.git
    version: 17ba8f0dd36de563be0cfe1d02173eb45ae7daa0
  arena/utils/pedsim_ros:
    type: git
    url: https://github.com/arena-rosnav/pedsim_ros.git
<<<<<<< HEAD
    version: 5a295bd5
=======
    version: 3d65f7e9
>>>>>>> 8d378b97
  arena/utils/stable-baselines3:
    type: git
    url: https://github.com/tuananhroman/stable-baselines3.git
    version: 03cd2dfe9a3b56a3fea76443b6bb04fd8af7d295
  arena/utils/unitree_ros:
    type: git
    url: https://github.com/voshch/unitree_ros
    version: 8be8a62854c7616aefa45b09b8ab467cefcccfc1
  extern/ford_msgs:
    type: git
    url: https://bitbucket.org/acl-swarm/ford_msgs/master/
    version: b01f3ff4a704d4630824a1cdff2ffaa236464be8
  extern/gazebo_ros_2Dmap_plugin:
    type: git
    url: https://github.com/marinaKollmitz/gazebo_ros_2Dmap_plugin.git
    version: 0820610f46235cd7ce1458ea030ef83b1616da37
  extern/jackal:
    type: git
    url: https://github.com/jackal/jackal.git
    version: 85e16bd7b3ea72a4b5a2d3ca8224e056d7ab1c70
  planners/all_in_one:
    type: git
    url: https://github.com/Arena-Rosnav/all_in_one
    version: dc066282a94ace1759d874cb348efc8f3762b411
  planners/applr:
    type: git
    url: https://github.com/Arena-Rosnav/applr
    version: 7e3248d1486ba70691e5130a57731eb8c6647af5
  planners/arena-ros:
    type: git
    url: https://github.com/Arena-Rosnav/arena-ros.git
    version: e76dbbccf85a70399a2e0a4f1c6a2b6fca61d16e
  planners/cadrl-ros:
    type: git
    url: https://github.com/Arena-Rosnav/cadrl-ros.git
    version: bdabb7a5dca8d750c5977decdbbbfa5d58b4b586
  planners/cohan:
    type: git
    url: https://github.com/Arena-Rosnav/cohan_planner_multi
    version: de6f9bda9a3dcba05e50998962a36444f063930d
  planners/crowdnav-ros:
    type: git
    url: https://github.com/Arena-Rosnav/crowdnav-ros.git
    version: 6042af91e96b1e686a761b496f7d1d6b67185fdd
  planners/dragon:
    type: git
    url: https://github.com/Arena-Rosnav/dragon
    version: c74a9e94863283dbc32766c07d3af4e761a10c31
  planners/lflh:
    type: git
    url: https://github.com/Arena-Rosnav/lflh
    version: 9971069d678ca3750b757890da57e99b3ac1318a
  planners/mpc:
    type: git
    url: https://github.com/rst-tu-dortmund/mpc_local_planner
    version: 5b4e465fec718245484e8668e6dd45539ca37983
  planners/rlca-ros:
    type: git
    url: https://github.com/Arena-Rosnav/rlca-ros.git
    version: d83e9bf33b29e2076716c8a66ce0fb6fd4ef7302
  planners/rosnav:
    type: git
    url: https://github.com/Arena-Rosnav/rosnav-rl.git
    version: 07056d7f3385e6094b40f2687b0cbc645708f6b4
  planners/sarl-star:
    type: git
    url: https://github.com/Arena-Rosnav/sarl-star.git
    version: ae084b40aec6b0195564437134b2d84a3e67e720
  planners/trail:
    type: git
    url: https://github.com/Arena-Rosnav/trail
    version: 5b38367d185c407152847da9a9d3a7b3c114e4c8<|MERGE_RESOLUTION|>--- conflicted
+++ resolved
@@ -26,11 +26,7 @@
   arena/utils/pedsim_ros:
     type: git
     url: https://github.com/arena-rosnav/pedsim_ros.git
-<<<<<<< HEAD
     version: 5a295bd5
-=======
-    version: 3d65f7e9
->>>>>>> 8d378b97
   arena/utils/stable-baselines3:
     type: git
     url: https://github.com/tuananhroman/stable-baselines3.git
