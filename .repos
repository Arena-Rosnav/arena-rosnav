repositories:
  arena/evaluation:
    type: git
    url: https://github.com/voshch/arena-evaluation.git
    version: 1ec926c52f3288468d110e1365ce69a175cbc4f2
  arena/simulation-setup:
    type: git
    url: https://github.com/Arena-Rosnav/arena-simulation-setup.git
    version: master
  arena/utils/3rd-party-robot-packages:
    type: git
    url: https://github.com/Arena-Rosnav/3rd-party-robot-packages
    version: 8b60c1169626568bf734a07c3b0f13b06d3e2871
  arena/utils/crowdsim:
    type: git
    url: https://github.com/Arena-Rosnav/crowdsim
    version: 85fb9f82
  arena/utils/flatland:
    type: git
    url: https://github.com/Arena-Rosnav/flatland.git
    version: 862fb2d5
  arena/utils/move_base_flex:
    type: git
    url: https://github.com/Arena-Rosnav/move_base_flex.git
    version: 7bd11528
  arena/utils/navigation:
    type: git
    url: https://github.com/arena-rosnav/navigation.git
    version: 6172aaf0
  arena/utils/pedsim_ros:
    type: git
    url: https://github.com/arena-rosnav/pedsim_ros.git
    version: f09987bd
  arena/utils/stable-baselines3:
    type: git
    url: https://github.com/Arena-Rosnav/stable-baselines3.git
    version: c8255a59428af173c2c853880dffdadd120f1aa3
  arena/utils/unitree_ros:
    type: git
    url: https://github.com/voshch/unitree_ros
    version: 8be8a62854c7616aefa45b09b8ab467cefcccfc1
  extern/ford_msgs:
    type: git
    url: https://bitbucket.org/acl-swarm/ford_msgs/master/
    version: b01f3ff4a704d4630824a1cdff2ffaa236464be8
  extern/gazebo_ros_2Dmap_plugin:
    type: git
    url: https://github.com/marinaKollmitz/gazebo_ros_2Dmap_plugin.git
    version: 0820610f46235cd7ce1458ea030ef83b1616da37
  extern/jackal:
    type: git
    url: https://github.com/jackal/jackal.git
    version: 85e16bd7b3ea72a4b5a2d3ca8224e056d7ab1c70
  planners/all_in_one:
    type: git
    url: https://github.com/Arena-Rosnav/all_in_one
    version: dc066282a94ace1759d874cb348efc8f3762b411
  planners/applr:
    type: git
    url: https://github.com/Arena-Rosnav/applr
    version: 7e3248d1486ba70691e5130a57731eb8c6647af5
  planners/arena-ros:
    type: git
    url: https://github.com/Arena-Rosnav/arena-ros.git
    version: e76dbbccf85a70399a2e0a4f1c6a2b6fca61d16e
  planners/cadrl-ros:
    type: git
    url: https://github.com/Arena-Rosnav/cadrl-ros.git
    version: bdabb7a5dca8d750c5977decdbbbfa5d58b4b586
  planners/cohan:
    type: git
    url: https://github.com/Arena-Rosnav/cohan_planner_multi
    version: de6f9bda9a3dcba05e50998962a36444f063930d
  planners/crowdnav-ros:
    type: git
    url: https://github.com/Arena-Rosnav/crowdnav-ros.git
    version: 6042af91e96b1e686a761b496f7d1d6b67185fdd
  planners/dragon:
    type: git
    url: https://github.com/Arena-Rosnav/dragon
    version: c74a9e94863283dbc32766c07d3af4e761a10c31
  planners/lflh:
    type: git
    url: https://github.com/Arena-Rosnav/lflh
    version: 9971069d678ca3750b757890da57e99b3ac1318a
  planners/mpc:
    type: git
    url: https://github.com/rst-tu-dortmund/mpc_local_planner
    version: 5b4e465fec718245484e8668e6dd45539ca37983
  planners/rlca-ros:
    type: git
    url: https://github.com/Arena-Rosnav/rlca-ros.git
    version: d83e9bf33b29e2076716c8a66ce0fb6fd4ef7302
  planners/rosnav:
    type: git
    url: https://github.com/Arena-Rosnav/rosnav-rl.git
<<<<<<< HEAD
    version: 99b63db
=======
    version: dev
>>>>>>> de298e93
  planners/sarl-star:
    type: git
    url: https://github.com/Arena-Rosnav/sarl-star.git
    version: ae084b40aec6b0195564437134b2d84a3e67e720
  planners/trail:
    type: git
    url: https://github.com/Arena-Rosnav/trail
    version: 5b38367d185c407152847da9a9d3a7b3c114e4c8<|MERGE_RESOLUTION|>--- conflicted
+++ resolved
@@ -94,11 +94,7 @@
   planners/rosnav:
     type: git
     url: https://github.com/Arena-Rosnav/rosnav-rl.git
-<<<<<<< HEAD
     version: 99b63db
-=======
-    version: dev
->>>>>>> de298e93
   planners/sarl-star:
     type: git
     url: https://github.com/Arena-Rosnav/sarl-star.git
