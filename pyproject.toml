--- conflicted
+++ resolved
@@ -16,10 +16,7 @@
 netifaces = "^0.11.0"
 watchdog = "^3.0.0"
 
-<<<<<<< HEAD
-=======
 # all planners except rosnav and aio
->>>>>>> ff56ded5
 [tool.poetry.group.planner.dependencies]
 torch = "^1.11.0" # applr, crowdnav, lflh, rlca, sarl, trail
 seaborn = "^0.12.2" # lflh
