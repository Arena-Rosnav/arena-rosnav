[tool.poetry]
name = "arena-rosnav"
version = "0.1.0"
description = ""
authors = ["ReykCS <reyk-carstens@web.de>", "Volodymyr Shcherbyna <edu@vshch.com>"]

[tool.poetry.dependencies]
python = "^3.8,<3.11"
rospkg = "^1.4.0"
PyYAML = "^6.0"
filelock = "^3.7.1"
scipy = "^1.8.1"
empy = "^3.3.4"
defusedxml = "^0.7.1"
lxml = "^4.9.1"
netifaces = "^0.11.0"
<<<<<<< HEAD
sismic = "^1.6.6"
shapely = "^2.0.3"
pydantic = "^2.6.3"
regex = "^2023.12.25"

=======
watchdog = "^3.0.0"

# all planners except rosnav and aio
>>>>>>> b699e9f4
[tool.poetry.group.planner.dependencies]
# all planners except rosnav and aio
torch = "^1.11.0" # applr, crowdnav, lflh, rlca, sarl, trail
seaborn = "^0.12.2" # lflh
tensorboard = "^2.12.2" # lflh
torchdiffeq = "^0.2.3" # lflh
cvxpy = "^1.3.0" # lflh
cvxpylayers = "^0.1.5" #lflh
mpi4py = "^3.1.4" # cadrl, rlca
tensorboardx = "^2.6" # applr
gym = "^0.22" # applr, crowdnav, sarl, trail
opencv-python = "^4.8" # applr

# rosnav incl training toolchain
[tool.poetry.group.training]
optional = true
[tool.poetry.group.training.dependencies]
stable-baselines3 = {path = "../utils/stable-baselines3", develop = true}
torch = "^1.11.0"
wandb = "^0.13.9"
tensorboard = "^2.12.2"
torchdiffeq = "^0.2.3"
diffcp = "^1.0.21"
cvxpy = "^1.3.0"
cvxpylayers = "^0.1.5"
mpi4py = "^3.1.4"
gputil = "^1.4.0"
tensorboardx = "^2.6"
gym = "^0.22"
opencv-python = "^4.8"
sb3-contrib = "^2.1.0"
shimmy = "^1.3.0"

# crowdsim deps
[tool.poetry.group.social.dependencies]
pysocialforce = "^1.1.2"
socialforce = "^0.2.3"
pyinstrument = "^4.6.1"
sismic = "^1.6.6"

[tool.poetry.dev-dependencies]

[build-system]
requires = ["setuptools==62.2.0", "wheel==0.38.4"]
build-backend = "setuptools.build_meta"
<|MERGE_RESOLUTION|>--- conflicted
+++ resolved
@@ -14,19 +14,10 @@
 defusedxml = "^0.7.1"
 lxml = "^4.9.1"
 netifaces = "^0.11.0"
-<<<<<<< HEAD
-sismic = "^1.6.6"
-shapely = "^2.0.3"
-pydantic = "^2.6.3"
-regex = "^2023.12.25"
-
-=======
 watchdog = "^3.0.0"
 
 # all planners except rosnav and aio
->>>>>>> b699e9f4
 [tool.poetry.group.planner.dependencies]
-# all planners except rosnav and aio
 torch = "^1.11.0" # applr, crowdnav, lflh, rlca, sarl, trail
 seaborn = "^0.12.2" # lflh
 tensorboard = "^2.12.2" # lflh
