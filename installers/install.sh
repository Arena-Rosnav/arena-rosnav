#!/bin/bash -i
set -e

export ARENA_ROSNAV_REPO=${ARENA_ROSNAV_REPO:-voshch/arena-rosnav}
export ARENA_BRANCH=${ARENA_BRANCH:-humble}
export ARENA_ROS_DISTRO=${ARENA_ROS_DISTRO:-humble}

# == read inputs ==
echo 'Configuring arena-rosnav...'

ARENA_WS_DIR=${ARENA_WS_DIR:-~/arena4_ws}
read -p "arena-rosnav workspace directory [${ARENA_WS_DIR}] " INPUT
export ARENA_WS_DIR=$(realpath "$(eval echo ${INPUT:-${ARENA_WS_DIR}})")

echo "installing ${ARENA_ROSNAV_REPO}:${ARENA_BRANCH} on ROS2 ${ARENA_ROS_DISTRO} to ${ARENA_WS_DIR}"
sudo echo 'confirmed'
mkdir -p "$ARENA_WS_DIR"
cd "$ARENA_WS_DIR"

export INSTALLED=src/arena/arena-rosnav/.installed

# == remove ros problems ==
files=$((grep -l "/ros" /etc/apt/sources.list.d/* | grep -v "ros2") || echo '')

if [ -n "$files" ]; then
    echo "The following files can cause some problems to installer:"
    echo "$files"
    read -p "Do you want to delete these files? (Y/n) [Y]: " choice
    choice=${choice:-Y}

    if [[ "$choice" == "y" || "$choice" == "Y" ]]; then
        sudo rm -f $files
        echo "Deleted $(echo $files)"
    fi
    unset choice
fi

# == python deps ==

# pyenv
if [ ! -d "$HOME/.pyenv" ] ; then
  rm -rf "$HOME/.pyenv"
  curl https://pyenv.run | bash
  echo 'export PYENV_ROOT="$HOME/.pyenv"'                                 >> ~/.bashrc
  echo '[[ -d $PYENV_ROOT/bin ]] && export PATH="$PYENV_ROOT/bin:$PATH"'  >> ~/.bashrc
  echo 'eval "$(pyenv init -)"'                                           >> ~/.bashrc
  
  . ~/.bashrc

  # resourcing does not work in the same shell
  export PYENV_ROOT="$HOME/.pyenv"
  export PATH="$PYENV_ROOT/bin:$PATH"
  eval "$(pyenv init -)"

  which pyenv || (echo 'open a completely new shell'; exit 1)
fi

# Poetry
if ! which poetry ; then
  echo "Installing Poetry...:"
  curl -sSL https://install.python-poetry.org | python3 -
  if ! grep -q 'export PATH="$HOME/.local/bin"' ~/.bashrc; then
    echo 'export PATH="$HOME/.local/bin:$PATH"' >> ~/.bashrc
    source ~/.bashrc
  fi
  $HOME/.local/bin/poetry config virtualenvs.in-project true
fi

# == compile ros ==


sudo add-apt-repository universe -y
sudo apt-get update || echo 0
sudo apt-get install -y curl

echo "Installing tzdata...:"
export DEBIAN_FRONTEND=noninteractive
sudo apt install -y tzdata libompl-dev
sudo dpkg-reconfigure --frontend noninteractive tzdata

# ROS
echo "Setting up ROS2 ${ARENA_ROS_DISTRO}..."

sudo curl -sSL https://raw.githubusercontent.com/ros/rosdistro/master/ros.key -o /usr/share/keyrings/ros-archive-keyring.gpg
echo "deb [arch=$(dpkg --print-architecture) signed-by=/usr/share/keyrings/ros-archive-keyring.gpg] http://packages.ros.org/ros2/ubuntu $(. /etc/os-release && echo $UBUNTU_CODENAME) main" | sudo tee /etc/apt/sources.list.d/ros2.list > /dev/null


# for building python
echo "Installing Python deps..." 
sudo apt-get install -y build-essential python3-pip zlib1g-dev libffi-dev libssl-dev libbz2-dev libreadline-dev libsqlite3-dev liblzma-dev libncurses-dev tk-dev python3-dev

if [ ! -d src/arena/arena-rosnav/tools ] ; then
  mkdir -p src/arena/arena-rosnav/tools
  pushd src/arena/arena-rosnav/tools
    curl "https://raw.githubusercontent.com/${ARENA_ROSNAV_REPO}/${ARENA_BRANCH}/tools/poetry_install" > poetry_install
    curl "https://raw.githubusercontent.com/${ARENA_ROSNAV_REPO}/${ARENA_BRANCH}/tools/colcon_build" > colcon_build
  popd
fi

if [ ! -f "${ARENA_WS_DIR}/src/arena/arena-rosnav/pyproject.toml" ] ; then
  #python env
  
  mkdir -p src/arena/arena-rosnav
  pushd src/arena/arena-rosnav
    curl "https://raw.githubusercontent.com/${ARENA_ROSNAV_REPO}/${ARENA_BRANCH}/pyproject.toml" > pyproject.toml
  popd
fi
. src/arena/arena-rosnav/tools/poetry_install

# vcstool fork (always reinstall)
if [ ! -d vcstool/.git ] ; then
  rm -f vcstool
  git clone https://github.com/voshch/vcstool.git vcstool
else
  pushd vcstool
    git pull
  popd
fi
python -m pip install -e vcstool
alias vcs="$HOME/.pyenv/shims/vcs" # avoid reopening shell

# Getting Packages
echo "Installing deps...:"
sudo apt-get install -y \
    build-essential \
    cmake \
    git \
    wget \
    libasio-dev \
    libtinyxml2-dev \
    libcunit1-dev \
    libpcl-dev \
    libboost-python-dev \
    python3-rosdep

# Check if the default ROS sources.list file already exists
ros_sources_list="/etc/ros/rosdep/sources.list.d/20-default.list"
if [[ -f "$ros_sources_list" ]]; then
  echo "rosdep appears to be already initialized"
  echo "Default ROS sources.list file already exists:"
  echo "$ros_sources_list"
else
  sudo rosdep init
fi

rosdep update --rosdistro "${ARENA_ROS_DISTRO}"

if [ ! -d src/deps ] ; then
  #TODO resolve this through vcstool
  mkdir -p src/deps
  pushd src/deps
    git clone --filter=tree:0 --depth 1 https://github.com/ros-perception/pcl_msgs.git -b ros2
    git clone --filter=tree:0 --depth 1 https://github.com/rudislabs/actuator_msgs.git
    git clone --filter=tree:0 --depth 1 https://github.com/swri-robotics/gps_umd.git -b ros2-devel
    git clone --filter=tree:0 --depth 1 https://github.com/ros-perception/vision_msgs.git -b ros2
    git clone --filter=tree:0 --depth 1 https://github.com/ros-perception/vision_opencv.git -b humble
  popd
fi

if [ ! -f src/ros2/compiled ] ; then
  # install ros2

  mkdir -p src/ros2
  curl "https://raw.githubusercontent.com/ros2/ros2/${ARENA_ROS_DISTRO}/ros2.repos" > ros2.repos
  vcs import src/ros2 < ros2.repos
  
  RTI_NC_LICENSE_ACCEPTED=yes \
  rosdep install \
    --from-paths src/ros2 \
    --ignore-src \
    --rosdistro "${ARENA_ROS_DISTRO}" \
    -y \
<<<<<<< HEAD
=======
    --skip-keys \
>>>>>>> 3917f343
    || echo 'rosdep failed to install all dependencies'

  # fix rosidl error that was caused upstream https://github.com/ros2/rosidl/issues/822#issuecomment-2403368061
  pushd src/ros2/ros2/rosidl
    git -c user.name='Arena' -c user.email='anonymous@arena-rosnav.org' cherry-pick 654d6f5658b59009147b9fad9b724919633f38fe || echo 'already cherry picked'
  popd

  . src/arena/arena-rosnav/tools/colcon_build --paths src/ros2/*
  touch src/ros2/compiled
fi

# == install arena on top of ros2 ==

if [ ! -f "$INSTALLED" ] ; then
  mv src/arena/arena-rosnav src/arena/.arena-rosnav

  echo "cloning Arena-Rosnav..."
  git clone --branch "${ARENA_BRANCH}" "https://github.com/${ARENA_ROSNAV_REPO}.git" src/arena/arena-rosnav

  mv -n src/arena/.arena-rosnav/* src/arena/.arena-rosnav/.* src/arena/arena-rosnav || true
  rm -rf src/arena/.arena-rosnav


  ln -fs src/arena/arena-rosnav/tools/poetry_install .
  ln -fs src/arena/arena-rosnav/tools/colcon_build .

  . poetry_install
fi

vcs import src < src/arena/arena-rosnav/arena.repos
rosdep install -y \
  --from-paths src/deps \
  --ignore-src \
  --rosdistro "$ARENA_ROS_DISTRO" \
  || echo 'rosdep failed to install all dependencies'
. poetry_install
touch "$INSTALLED"


#run installers
# sudo apt upgrade

compile(){
  rosdep install \
    --from-paths src \
    --ignore-src \
    --rosdistro ${ARENA_ROS_DISTRO} \
    -y \
    --skip-keys "transforms3d" \
    || echo 'rosdep failed to install all dependencies'
  cd "${ARENA_WS_DIR}"
  . colcon_build
}

compile

for installer in $(ls src/arena/arena-rosnav/installers | grep -E '^[0-9]+_.*.sh') ; do 

  name=$(echo $installer | cut -d '_' -f 2)

  if grep -q "$name" "$INSTALLED" ; then
    echo "$name already installed"
  else
    read -p "Do you want to install ${name}? [N] " choice
    choice="${choice:-N}"
    if [[ "$choice" =~ ^[Yy]$ ]]; then
        . "src/arena/arena-rosnav/installers/$installer"
        compile
        echo "$name" >> "$INSTALLED"
    else
        echo "Skipping ${name} installation."
    fi
    unset choice
  fi
done


# final pass
compile

echo 'installation finished'<|MERGE_RESOLUTION|>--- conflicted
+++ resolved
@@ -170,10 +170,6 @@
     --ignore-src \
     --rosdistro "${ARENA_ROS_DISTRO}" \
     -y \
-<<<<<<< HEAD
-=======
-    --skip-keys \
->>>>>>> 3917f343
     || echo 'rosdep failed to install all dependencies'
 
   # fix rosidl error that was caused upstream https://github.com/ros2/rosidl/issues/822#issuecomment-2403368061
