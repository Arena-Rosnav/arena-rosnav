--- conflicted
+++ resolved
@@ -1,4 +1,3 @@
-
 repositories:
   arena/evaluation:
     type: git
@@ -7,11 +6,7 @@
   arena/simulation-setup:
     type: git
     url: https://github.com/voshch/arena-simulation-setup.git
-<<<<<<< HEAD
-    version: humble@8e96615
-=======
-    version: ros2@7db773d6
->>>>>>> c1ef9268
+    version: humble@1422b4d9
 
   # deps/xacro:
   #   type: git
