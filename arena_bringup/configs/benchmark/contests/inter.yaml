--- conflicted
+++ resolved
@@ -10,14 +10,4 @@
 
   - name: teb-aggressive
     local_planner: teb
-    inter_planner: aggressive
-
-  - name: teb-polite
-    local_planner: teb
-<<<<<<< HEAD
-    inter_planner: polite
-
-    
-=======
-    inter_planner: bypass
->>>>>>> 890a7761
+    inter_planner: aggressive