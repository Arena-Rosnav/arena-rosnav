--- conflicted
+++ resolved
@@ -3,15 +3,12 @@
   <arg name="num_envs" default="1" />
   <arg name="ns_prefix" default="sim" />
   <arg name="model"/>
-<<<<<<< HEAD
   <arg name="inter_planner" default="bypass"/>
   <arg name="local_planner" default="rosnav"/>
-=======
   <arg name="SIMULATOR" />
   <!-- unity specific -->
   <arg name="time_scale" default="1" />
   <arg name="headless" default="true" />
->>>>>>> 1b4abc27
   <arg name="entity_manager" default="crowdsim"/>
   <arg name="world_file" default=""/>
   <arg name="sfm" default=""/>
@@ -19,33 +16,27 @@
   <include file="$(find arena_bringup)/launch/training/single_env_training.launch">
     <arg name="ns" value="$(arg ns_prefix)_$(arg num_envs)" />
     <arg name="model" value="$(arg model)" />
-<<<<<<< HEAD
     <arg name="entity_manager" value="$(arg entity_manager)" />
     <arg name="sfm" value="$(arg sfm)" />
     <arg name="world_file" value="$(arg world_file)" />
     <arg name="inter_planner" value="$(arg inter_planner)" />
     <arg name="local_planner" value="$(arg local_planner)" />
-=======
     <arg name="SIMULATOR" value="$(arg SIMULATOR)" />
     <arg name="env_num" value="$(arg num_envs)" />
     <arg name="time_scale" value="$(arg time_scale)" />
     <arg name="headless" value="$(arg headless)" />
->>>>>>> 1b4abc27
   </include>
 
   <include file="$(find arena_bringup)/launch/training/start_envs.launch" if="$(eval arg('num_envs') > 1)">
     <arg name="num_envs" value="$(eval arg('num_envs') - 1)" />
     <arg name="ns_prefix" value="$(arg ns_prefix)" />
     <arg name="model" value="$(arg model)" />
-<<<<<<< HEAD
     <arg name="entity_manager" value="$(arg entity_manager)" />
     <arg name="sfm" value="$(arg sfm)" />
     <arg name="inter_planner" value="$(arg inter_planner)" />
     <arg name="local_planner" value="$(arg local_planner)" />
-=======
     <arg name="SIMULATOR" value="$(arg SIMULATOR)" />
     <arg name="time_scale" value="$(arg time_scale)" />
     <arg name="headless" value="$(arg headless)" />
->>>>>>> 1b4abc27
   </include>
 </launch>