--- conflicted
+++ resolved
@@ -73,13 +73,9 @@
       <remap from="cmd_vel" to="$(arg namespace)/cmd_vel" />
       <remap from="odom" to="$(arg namespace)/odom" />
 
-<<<<<<< HEAD
       <include file="$(find arena_bringup)/launch/testing/move_base/mbf_nav/costmap_nav.launch">
 
         <arg name="inter_planner" value="$(arg inter_planner)" />
-=======
-      <include file="$(find arena_bringup)/launch/testing/move_base/bootstrap.launch">
->>>>>>> 22989b4f
         <arg name="local_planner" value="$(arg local_planner)" />
 
         <arg name="model" value="$(arg model)" />
