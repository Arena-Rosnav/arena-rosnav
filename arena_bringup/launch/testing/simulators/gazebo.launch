<?xml version="1.0" encoding="UTF-8"?>
<launch>

<<<<<<< HEAD
  <env name="GAZEBO_MODEL_PATH" value="$(find arena-simulation-setup)" />
=======
  <env name="GAZEBO_MODEL_PATH" value="$(find arena_simulation_setup)/worlds/$(arg world)/models" />
>>>>>>> 1ff6d2d3

  <arg name="world" default="turtlebot3_house" />
  <arg name="model" default="burger"/>
  <arg name="headless" default="false"/>

  <arg name="show_rviz" default="true" doc="Wether to show rviz or not" />
  <arg name="rviz_file" default="nav_LP"/>

  <arg name="visualization" default="" />

  <arg name="pedsim" />

  <!-- <node name="generate_world" pkg="gazebo_utils" type="generate_world.py">
    <param name="world" value="$(arg world)"/>
  </node> -->

  <!-- start World (Scenario) file in Gazebo -->
  <include file="$(find gazebo_ros)/launch/empty_world.launch">
    <arg name="world_name" value="$(find arena_simulation_setup)/worlds/$(arg world)/worlds/$(arg world).world" if="$(eval arg('world') != 'generated_world')"/>
    <arg name="paused" value="false"/>
    <arg name="use_sim_time" value="true"/>
    <arg name="debug" value="false"/>
    <arg name="verbose" value="true"/> <!-- true to see gazebo error msgs-->
    <arg name="gui" value="$(eval not arg('headless') > 0)"/>     <!-- change here to run only the server (gzserver) (to false) -->
    <arg name="headless" value="$(eval arg('headless') > 0)"/>  <!-- change here to run only the server (gzserver) (to true)-->
  </include>

  <include file="$(find arena_bringup)/launch/utils/rviz.launch" unless="$(eval arg('headless') > 1)">
    <arg name="show_rviz" value="$(arg show_rviz)" />
  </include>

  </launch><|MERGE_RESOLUTION|>--- conflicted
+++ resolved
@@ -1,11 +1,7 @@
 <?xml version="1.0" encoding="UTF-8"?>
 <launch>
 
-<<<<<<< HEAD
-  <env name="GAZEBO_MODEL_PATH" value="$(find arena-simulation-setup)" />
-=======
   <env name="GAZEBO_MODEL_PATH" value="$(find arena_simulation_setup)/worlds/$(arg world)/models" />
->>>>>>> 1ff6d2d3
 
   <arg name="world" default="turtlebot3_house" />
   <arg name="model" default="burger"/>
