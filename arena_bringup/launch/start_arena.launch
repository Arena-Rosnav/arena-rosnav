<?xml version="1.0" encoding="UTF-8"?>
<launch>

  <env name="ARENA_TYPE" value="deployment" />

  <param name="debug_mode" value="true" />
  <arg name="desired_resets" default="10" />
  <param name="desired_resets" value="$(arg desired_resets)" />

  <arg name="timeout" default="" />
  <param name="task_generator_server/timeout" value="$(arg timeout)" if="$(eval arg('timeout') != '')" />


  <!-- ___________ ARGS ___________ -->
  <!-- You can launch a single robot and his local_planner with arguments -->
  <arg name="model" default="burger" doc="robot model type [burger, jackal, ridgeback, agvota, rto, ...]" />
<<<<<<< HEAD
  <arg name="local_planner" default="teb" doc="local planner type [teb, dwa, mpc, rlca, arena, rosnav]" />
  <arg name="simulator" default="flatland" doc="[flatland, gazebo, unity]" />
=======
  <arg name="inter_planner" default="bypass" doc="inter planner type [bypass, shortsighted, polite, aggressive, sideways]" />
  <arg name="local_planner" default="teb" doc="local planner type [teb, dwa, mpc, rlca, arena, rosnav, cohan]" />
  <arg name="simulator" default="flatland" doc="[flatland, gazebo]" />
  <arg name="headless" default="0" doc="0 = show all, 1 = show only rviz, 2 = show nothing" />
>>>>>>> 1ff6d2d3
  <env name="SIMULATOR" value="$(arg simulator)" />
  <param name="headless" value="$(arg headless)" /> 

  <arg name="entity_manager" default="pedsim" doc="[pedsim]" />
  <arg name="pedsim" value="$(eval entity_manager == 'pedsim')" />
  <env name="PEDSIM" value="$(arg pedsim)" />
  <arg name="sfm" default="passthrough" doc="sfm for pedsim [passthrough, moonwalk]"/>

  <arg name="complexity" default="1" doc="1 = Map known, Position known; 2 = Map known, Position unknown (AMCL); 3 = Map unknown, Position unknown (SLAM)" />
  

  <arg name="agent_name" default="$(arg model)"     doc = "DRL agent name to be deployed" unless="$(eval arg('local_planner') != 'rosnav')" />
  <!-- Or you can load a robot setup file to launch multiple robots in the same simulation -->
  <!-- If the robot_setup_file is specified it is always loaded -->
  <arg name="robot_setup_file" default="" doc="" />

  <arg name="record_data" default="false" />
  <arg name="record_data_dir" default="auto:" />
  <param name="record_data_dir" type="str" value="$(arg record_data_dir)" if="$(eval arg('record_data'))"/>

  <param name="robot_setup_file" value="$(arg robot_setup_file)" />
  <param name="model" value="$(arg model)" />
  <param name="inter_planner" value="$(arg inter_planner)"/>
  <param name="local_planner" value="$(arg local_planner)"/>
  <param name="agent_name" value="$(arg agent_name)" unless="$(eval arg('local_planner') != 'rosnav')"/>
  

  <param name="complexity" value="$(arg complexity)" />
  

  <arg name="tm_robots" default="random"/>
  <arg name="tm_obstacles" default="random"/>
  <arg name="tm_modules" default="" />
  <arg name="benchmark_resume" default="false" />
  
  <arg name="visualization" default="rviz" doc="[rviz, flatland]" />
  <arg name="show_rviz" default="true" doc="Enables rviz in gazebo" />
  <arg name="rviz_file" default="nav"/>
  
  <arg name="auto_reset" default="true"/>

  <arg name="reset_remove_all" default="true" />
  <param name="reset_remove_all" value="$(arg reset_remove_all)" />

  <arg name="map_file" default="map_empty" doc="[map1, floor, indoor, indoor_map1, map_small, map_empty]" />
  <arg name="map_path" default="$(find arena_simulation_setup)/worlds/$(arg map_file)/map/map.yaml" />

  <arg name="world_file" default="$(arg map_file)" doc="set to generated_world to replace occupancy map with obstacles and walls (NOT IMPLEMENTED YET)"/>

  <!-- ___________ PARAMS ___________ -->
  <param name="use_sim_time" value="true"/>
  <param name="rosnav_move_base" value="true" />
  
  <param name="model" value="$(arg model)" />
  <param name="simulator" value="$(arg simulator)" />
  <param name="tm_robots" value="$(arg tm_robots)" />
  <param name="tm_obstacles" value="$(arg tm_obstacles)" />
  <param name="tm_modules" value="$(arg tm_modules)" />
  <param name="/benchmark_resume" value="$(arg benchmark_resume)" />
  <param name="pedsim" type="bool" value="$(arg pedsim)" />
  <param name="map_path" value="$(arg map_path)" />
  <param name="train_mode" value="false" />
  <param name="show_viz" value="$(arg show_rviz)"/>
  <param name="entity_manager" value="$(arg entity_manager)" />


  <rosparam command="load" file="$(find arena_bringup)/params/flatland.yaml" />
  <rosparam command="load" file="$(find arena_bringup)/params/map_generator.yaml" ns="map_generator" />


  <!-- TEST IF YOU NEED THIS -->
  <rosparam command="load" file="$(find arena_simulation_setup)/entities/robots/$(arg model)/model_params.yaml" if="$(eval arg('robot_setup_file') == '')" /> 

  
  <!-- <param name="robot_yaml_path" value="$(find arena_simulation_setup)/entities/robots/$(arg model)/$(arg model).model.yaml" /> -->
  <!-- <param name="tmp_model_path" value="/tmp" /> -->

  <!-- the folder name under the path arena_simulation_setup/envs/maps  -->
  <param name="world_path" value="$(find arena_simulation_setup)/worlds/$(arg map_file)/map/map.world.yaml" />
  <param name="map_layer_path" value="$(find arena_simulation_setup)/worlds/$(arg map_file)/map/map.world.yaml" />
  <param name="map_file" value="$(arg map_file)" />

  <!-- DRL action frequency -->
  <rosparam command="load" file="$(find arena_bringup)/params/drl.yaml" />

  <!-- Map parameters -->
  <arg name="global_frame_id" value="map" />
  <arg name="odom_frame_id" value="odom" />

  <param name="robot_name" value="$(arg model)" />

  <!-- use simulator-->

  <!-- Flatland -->
  <include file="$(find arena_bringup)/launch/testing/simulators/flatland.launch" if="$(eval arg('simulator') == 'flatland')">
    <arg name="visualization" default="$(arg visualization)" />
    <arg name="rviz_file" value="$(arg rviz_file)" />
    <arg name="model" value="$(arg model)" />
    <arg name="show_rviz" value="$(arg show_rviz)" />
    <arg name="headless" value="$(arg headless)" />
  </include>

  <!-- Gazebo -->
  <include file="$(find arena_bringup)/launch/testing/simulators/gazebo.launch" if="$(eval arg('simulator') == 'gazebo')">
    <arg name="model" value="$(arg model)" />
    <arg name="rviz_file" value="$(arg rviz_file)" />
    <arg name="show_rviz" default="$(arg show_rviz)" />
    <arg name="world" value="$(arg world_file)"/>
    <arg name="pedsim" value="$(arg pedsim)"/>
    <arg name="headless" value="$(arg headless)" />
  </include>

  <!-- Unity -->
  <arg name="development_mode" default="false" />
  <arg name="headless" default="false" />
  <include file="$(find arena_bringup)/launch/testing/simulators/unity.launch" if="$(eval arg('simulator') == 'unity')">
    <arg name="world" default="$(arg world_file)" />
    <arg name="development_mode" value="$(arg development_mode)" />
    <arg name="headless" value="$(arg headless)" />
  </include>

  <!-- map server-->
  <include file="$(find arena_bringup)/launch/utils/map_server.launch">
    <arg name="map_file" value="$(arg map_file)" />
    <arg name="map_path" value="$(arg map_path)" />
  </include>

  <!-- Fake localization-->
  <include file="$(find arena_bringup)/launch/utils/fake_localization.launch">
    <arg name="ns" value="" />
    <arg name="robot_name" value="$(arg model)" />
    <arg name="global_frame_id" value="$(arg global_frame_id)" />
    <arg name="odom_frame_id" value="$(arg odom_frame_id)" />
  </include>

  <include file="$(find arena_bringup)/launch/testing/task_generator.launch">
  </include>

  <!-- Launch pedsim agent spawner  -->
  <group if="$(eval arg('pedsim'))">
    <include file="$(find pedsim_ros)/launch/pedsim.launch">
      <arg name="sfm" value="$(arg sfm)"/>
      <arg name="scene_file" value="$(find arena_simulation_setup)/worlds/$(arg world_file)/worlds/$(arg world_file).world" />
      <arg name="visualize" value="true" />
    </include>
  </group>

  <node type="create_config_file.py" pkg="rviz_utils" name="rviz_config_file_creator" />
  
  <node type="visualize_robot_model.py" pkg="rviz_utils" name="visualize_robot_model" output="screen" />

</launch><|MERGE_RESOLUTION|>--- conflicted
+++ resolved
@@ -14,15 +14,10 @@
   <!-- ___________ ARGS ___________ -->
   <!-- You can launch a single robot and his local_planner with arguments -->
   <arg name="model" default="burger" doc="robot model type [burger, jackal, ridgeback, agvota, rto, ...]" />
-<<<<<<< HEAD
-  <arg name="local_planner" default="teb" doc="local planner type [teb, dwa, mpc, rlca, arena, rosnav]" />
-  <arg name="simulator" default="flatland" doc="[flatland, gazebo, unity]" />
-=======
   <arg name="inter_planner" default="bypass" doc="inter planner type [bypass, shortsighted, polite, aggressive, sideways]" />
   <arg name="local_planner" default="teb" doc="local planner type [teb, dwa, mpc, rlca, arena, rosnav, cohan]" />
-  <arg name="simulator" default="flatland" doc="[flatland, gazebo]" />
+  <arg name="simulator" default="flatland" doc="[flatland, gazebo, unity]" />
   <arg name="headless" default="0" doc="0 = show all, 1 = show only rviz, 2 = show nothing" />
->>>>>>> 1ff6d2d3
   <env name="SIMULATOR" value="$(arg simulator)" />
   <param name="headless" value="$(arg headless)" /> 
 
