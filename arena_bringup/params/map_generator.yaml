--- conflicted
+++ resolved
@@ -1,21 +1,15 @@
 generator: barn
-episode_per_map: 5
+episode_per_map: 1
 
 map_properties:
-<<<<<<< HEAD
-  width: 120
-  height: 120
-  resolution: 0.25
-=======
   width: 80
   height: 40
   resolution: .5 # should stay fixed
->>>>>>> 22989b4f
 
 generator_configs:
   barn:
     fill_pct: 0.1 # initial fill percentage
-    smooth_iter: 3 # smoothing iterations
+    smooth_iter: 5 # smoothing iterations
     # seed: 0 # for reproducing maps
 
   rosnav:
