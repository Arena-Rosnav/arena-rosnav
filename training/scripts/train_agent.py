--- conflicted
+++ resolved
@@ -29,13 +29,9 @@
 TODO:
 - X deploy reduced laser encoder
 - X test full map
-<<<<<<< HEAD
 - X finish: Discrete Action Space
 - Merge with Master
 - Test "jackal_AGENT_23_RobotSpecificEncoder_2023_06_06__11_27_33"
-=======
-- finish: Discrete Action Space (also deployment)
->>>>>>> 5d525502
 """
 
 
