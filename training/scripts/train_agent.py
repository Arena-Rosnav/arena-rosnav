--- conflicted
+++ resolved
@@ -1,6 +1,8 @@
 #!/usr/bin/env python
-import sys, rospy, time
+import sys
+import time
 
+import rospy
 from rosnav.model.agent_factory import AgentFactory
 from tools.argsparser import parse_training_args
 from tools.custom_mlp_utils import *
@@ -36,93 +38,13 @@
         n_envs=config["n_envs"],
         debug_mode=config["debug_mode"],
     )
-<<<<<<< HEAD
-=======
 
     rospy.set_param("task_mode", params["task_mode"])
-    
-    rospy.set_param("is_action_space_discrete", params["discrete_action_space"])
->>>>>>> 2ceb2751
-
     rospy.set_param("is_action_space_discrete", params["discrete_action_space"])
 
-<<<<<<< HEAD
     train_env, eval_env = init_envs(config, params, PATHS, ns_for_nodes)
     eval_cb = init_callbacks(config, params, train_env, eval_env, PATHS)
     model = get_ppo_instance(config, params, train_env, PATHS, AGENT_NAME, AgentFactory)
-=======
-    # determine mode
-    if args.custom_mlp:
-        # custom mlp flag
-        model = PPO(
-            "MlpPolicy",
-            env,
-            policy_kwargs=dict(net_arch=args.net_arch, activation_fn=get_act_fn(args.act_fn)),
-            gamma=params["gamma"],
-            n_steps=params["n_steps"],
-            ent_coef=params["ent_coef"],
-            learning_rate=params["learning_rate"],
-            vf_coef=params["vf_coef"],
-            max_grad_norm=params["max_grad_norm"],
-            gae_lambda=params["gae_lambda"],
-            batch_size=params["m_batch_size"],
-            n_epochs=params["n_epochs"],
-            clip_range=params["clip_range"],
-            tensorboard_log=PATHS["tb"],
-            device="cuda",
-            verbose=1,
-        )
-    elif args.agent is not None:
-        agent: Union[Type[BaseAgent], Type[ActorCriticPolicy]] = AgentFactory.instantiate(args.agent)
-        if isinstance(agent, BaseAgent):
-            model = PPO(
-                agent.type.value,
-                env,
-                policy_kwargs=agent.get_kwargs(),
-                gamma=params["gamma"],
-                n_steps=params["n_steps"],
-                ent_coef=params["ent_coef"],
-                learning_rate=params["learning_rate"],
-                vf_coef=params["vf_coef"],
-                max_grad_norm=params["max_grad_norm"],
-                gae_lambda=params["gae_lambda"],
-                batch_size=params["m_batch_size"],
-                n_epochs=params["n_epochs"],
-                clip_range=params["clip_range"],
-                tensorboard_log=PATHS.get("tb"),
-                device="cuda",
-                verbose=1,
-            )
-        elif issubclass(agent, ActorCriticPolicy):
-            model = PPO(
-                agent,
-                env,
-                gamma=params["gamma"],
-                n_steps=params["n_steps"],
-                ent_coef=params["ent_coef"],
-                learning_rate=params["learning_rate"],
-                vf_coef=params["vf_coef"],
-                max_grad_norm=params["max_grad_norm"],
-                gae_lambda=params["gae_lambda"],
-                batch_size=params["m_batch_size"],
-                n_epochs=params["n_epochs"],
-                clip_range=params["clip_range"],
-                tensorboard_log=PATHS.get("tb"),
-                device="cuda",
-                verbose=1,
-            )
-        else:
-            raise TypeError(
-                f"Registered agent class {args.agent} is neither of type" "'BaseAgent' or 'ActorCriticPolicy'!"
-            )
-    else:
-        # load flag
-        if os.path.isfile(os.path.join(PATHS["model"], AGENT_NAME + ".zip")):
-            model = PPO.load(os.path.join(PATHS["model"], AGENT_NAME), env)
-        elif os.path.isfile(os.path.join(PATHS["model"], "best_model.zip")):
-            model = PPO.load(os.path.join(PATHS["model"], "best_model"), env)
-        update_hyperparam_model(model, PATHS, params, args.n_envs)
->>>>>>> 2ceb2751
 
     # set num of timesteps to be generated
     n_timesteps = config["n_timesteps"] or 40000000
