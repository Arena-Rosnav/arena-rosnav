--- conflicted
+++ resolved
@@ -40,11 +40,7 @@
   training_curriculum:
     # file for the robot's learning curriculum
     training_curriculum_file: "barn.yaml"
-<<<<<<< HEAD
     curr_stage: 3
-=======
-    curr_stage: 6
->>>>>>> 377f73e7
     threshold_type: "succ"
     upper_threshold: 0.9
     lower_threshold: 0.5
