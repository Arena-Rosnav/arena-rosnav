--- conflicted
+++ resolved
@@ -332,11 +332,7 @@
 
     # load model
     return (
-<<<<<<< HEAD
-        RecurrentPPO.load(path, env=env)
-=======
         RecurrentPPO.load(path, env=env, custom_objects=custom_objects)
->>>>>>> dd8665d8
         if is_lstm
         else PPO.load(path, env=env, custom_objects=custom_objects)
     )
